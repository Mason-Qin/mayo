<<<<<<< HEAD
def mobilenet_shift(base, global_vars):
    save_dir = '/local/scratch-3/yaz21/tmp/'
    save_dir = './'
=======
def mobilenet_shift(base):
    save_dir = '../ShiftMobileNet/tf_src/model_data/'
>>>>>>> bada6da1
    meta = {}
    overriders = base.task.nets[0].overriders
    meta['input'] = base.task.nets[0].inputs()['input']
    for node, overrider_dict in overriders.items():
        name = node.formatted_name()
        meta[name] = {}
        for target_name, overrider in overrider_dict.items():
            meta[name][target_name]={
                'before': overrider.before,
                'after': overrider.after,
            }
            print(target_name)
            if 'weight' in target_name or 'bias' in target_name:
                meta[name][target_name]['bias'] = \
                    overrider.quantizer.exponent_bias
                meta[name][target_name]['width'] = \
                    overrider.quantizer.width

            else:
                meta[name][target_name]['point'] = overrider.point
                meta[name][target_name]['width'] = overrider.width
        for variable in base.global_variables():
            if 'moving' in variable.name and name in variable.name:
                meta[name][variable.name] = variable
    meta = base.run(meta)
    STORE = True
    if STORE:
        import pickle
        save_dir += 'mobilenet.pkl'
        with open(save_dir, 'wb') as f:
            pickle.dump(meta, f)
<<<<<<< HEAD
    return meta 
# scp yaz21@heimdall.cl.cam.ac.uk:/local/scratch-3/yaz21/tmp/mobilenet.pkl .
=======
    return meta
>>>>>>> bada6da1
<|MERGE_RESOLUTION|>--- conflicted
+++ resolved
@@ -1,11 +1,5 @@
-<<<<<<< HEAD
-def mobilenet_shift(base, global_vars):
-    save_dir = '/local/scratch-3/yaz21/tmp/'
-    save_dir = './'
-=======
 def mobilenet_shift(base):
     save_dir = '../ShiftMobileNet/tf_src/model_data/'
->>>>>>> bada6da1
     meta = {}
     overriders = base.task.nets[0].overriders
     meta['input'] = base.task.nets[0].inputs()['input']
@@ -37,9 +31,4 @@
         save_dir += 'mobilenet.pkl'
         with open(save_dir, 'wb') as f:
             pickle.dump(meta, f)
-<<<<<<< HEAD
-    return meta 
-# scp yaz21@heimdall.cl.cam.ac.uk:/local/scratch-3/yaz21/tmp/mobilenet.pkl .
-=======
-    return meta
->>>>>>> bada6da1
+    return meta