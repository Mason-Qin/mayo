---
# apply overrider hyperparameters across all layers
_overrider:
    weights: {}
    biases: {}
    activation: {}
    gradient: {}
    _overrider: &overrider
        weights: $(_overrider.weights)
        biases: $(_overrider.biases)
        activation: $(_overrider.activation)
<<<<<<< HEAD
        gradient:
            weights: $(_overrider.gradient)
            biases: $(_overrider.gradient)
=======
        gradient: $(_overrider.gradient)
>>>>>>> 61ee5a2d
    # interfaces
    conv: {<<: *overrider}
    fc: {<<: *overrider}
    logits: {<<: *overrider}  # you sure?
    # squeezenet
    squeeze: {<<: *overrider}
    expand1: {<<: *overrider}
    expand3: {<<: *overrider}
    # mobilenet
    depthwise:
        <<: *overrider
        depthwise_weights: $(_overrider.weights)
    pointwise: {<<: *overrider}<|MERGE_RESOLUTION|>--- conflicted
+++ resolved
@@ -9,13 +9,7 @@
         weights: $(_overrider.weights)
         biases: $(_overrider.biases)
         activation: $(_overrider.activation)
-<<<<<<< HEAD
-        gradient:
-            weights: $(_overrider.gradient)
-            biases: $(_overrider.gradient)
-=======
         gradient: $(_overrider.gradient)
->>>>>>> 61ee5a2d
     # interfaces
     conv: {<<: *overrider}
     fc: {<<: *overrider}
