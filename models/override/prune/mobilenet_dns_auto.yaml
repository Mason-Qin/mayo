---
model.layers:
    conv0: &overrider
        weights_overrider:
            type: mayo.override.DynamicNetworkSurgeryPruner
            alpha: -3
    conv1: &depsep
        layers:
<<<<<<< HEAD
            depthwise: {<<: *overrider, alpha: -3}
=======
            depthwise: {<<: *overrider}
            pointwise: {<<: *overrider, should_update: false}
>>>>>>> f59aaab2
    conv2: {<<: *depsep}
    conv3: {<<: *depsep}
    conv4: {<<: *depsep}
    conv5: {<<: *depsep}
    conv6: {<<: *depsep}
    conv7: {<<: *depsep}
    conv8: {<<: *depsep}
    conv9: {<<: *depsep}
    conv10: {<<: *depsep}
    conv11: {<<: *depsep}
    conv12: {<<: *depsep}
    conv13: {<<: *depsep}
    fc: {<<: *overrider}<|MERGE_RESOLUTION|>--- conflicted
+++ resolved
@@ -6,12 +6,8 @@
             alpha: -3
     conv1: &depsep
         layers:
-<<<<<<< HEAD
-            depthwise: {<<: *overrider, alpha: -3}
-=======
             depthwise: {<<: *overrider}
             pointwise: {<<: *overrider, should_update: false}
->>>>>>> f59aaab2
     conv2: {<<: *depsep}
     conv3: {<<: *depsep}
     conv4: {<<: *depsep}
