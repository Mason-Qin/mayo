---
# be careful, now it's gating on slimed model
<<<<<<< HEAD
# _import: ../cifarnet_slim50.yaml
_import: ../cifarnet.yaml
=======
_import: ../cifarnet_slim.yaml
# _import: ../cifarnet_slim50.yaml
# _import: ../cifarnet.yaml
>>>>>>> e58b2a2f
_trainable: true
_gate:
    enable: true
    policy: parametric
    density: 1.0
    pool: avg
    regularizer:
        # l1: 0.00000001
        moe: 0.01
    # factor: 2
    threshold: online
model:
    description: |
        A variant of cifarnet that performs online gating.
    layers:
        _gated_conv: &gated_conv
            type: gated_convolution
            gate_params: $(_gate)
            trainable: $(_trainable)
        conv0: {<<: *gated_conv}
        conv1: {<<: *gated_conv}
        conv2: {<<: *gated_conv}
        conv3: {<<: *gated_conv}
        conv4: {<<: *gated_conv}
        conv5: {<<: *gated_conv}
        conv6: {<<: *gated_conv}
        conv7: {<<: *gated_conv}<|MERGE_RESOLUTION|>--- conflicted
+++ resolved
@@ -1,13 +1,7 @@
 ---
 # be careful, now it's gating on slimed model
-<<<<<<< HEAD
-# _import: ../cifarnet_slim50.yaml
+# _import: ../cifarnet_slim.yaml
 _import: ../cifarnet.yaml
-=======
-_import: ../cifarnet_slim.yaml
-# _import: ../cifarnet_slim50.yaml
-# _import: ../cifarnet.yaml
->>>>>>> e58b2a2f
 _trainable: true
 _gate:
     enable: true
