--- conflicted
+++ resolved
@@ -53,32 +53,15 @@
         dropout0: {type: dropout, keep_prob: 0.8}
         pool0: *pool
         conv1: {<<: *conv, num_outputs: 256}
-<<<<<<< HEAD
         conv2: {<<: *conv, num_outputs: 256}
         conv3: {<<: *conv, num_outputs: 256}
         dropout3: {type: dropout, keep_prob: 0.8}
-=======
-        dropout1: &dropout {type: dropout, keep_prob: 0.8}
-        pool1: *pool
-        conv2: {<<: *conv, num_outputs: 256}
-        conv3: {<<: *conv, num_outputs: 256}
-        dropout3: *dropout
-        pool3: *pool
->>>>>>> fb154426
         conv4: {<<: *conv, num_outputs: 256}
         dropout4: *dropout
         pool4: *pool
         conv5: {<<: *conv, num_outputs: 256}
-<<<<<<< HEAD
         conv6: {<<: *conv, num_outputs: 256}
         dropout6: {type: dropout, keep_prob: 0.8}
-=======
-        dropout5: &dropout75 {type: dropout, keep_prob: 0.75}
-        conv6: {<<: *conv, num_outputs: 512}
-        dropout6: *dropout75
-        conv7: {<<: *conv, num_outputs: 512}
-        dropout7: *dropout75
->>>>>>> fb154426
         flatten: {type: flatten}
         logits:
             <<: *fc
@@ -90,14 +73,8 @@
     graph:
         from: input
         with: [
-<<<<<<< HEAD
             conv0, dropout0, pool0, conv1, conv2,
             conv3, dropout3, conv4, dropout4,
             conv5, conv6, dropout6,
-=======
-            conv0, conv1, dropout1, pool1,
-            conv2, conv3, dropout3, conv4, dropout4,
-            conv5, dropout5, conv6, conv7,
->>>>>>> fb154426
             flatten, logits]
         to: output