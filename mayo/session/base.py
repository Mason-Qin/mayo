import functools
from contextlib import contextmanager

import tensorflow as tf

from mayo.log import log
from mayo.util import (
    memoize_property, flatten, object_from_params,
    Change, Table, Percent, unknown, format_shape)
from mayo.estimate import ResourceEstimator
from mayo.override import ChainOverrider
from mayo.net.base import LayerNode, JoinNode
from mayo.session.checkpoint import CheckpointHandler


class ReadOnlyGraphChangedError(Exception):
    """Graph should be read-only, but changes are made to the graph.  """


class SessionMeta(type):
    """
    Automatically use the correct tf_session when invoking methods in Session.
    """
    def __new__(mcl, name, bases, nmspc):
        cls = super().__new__(mcl, name, bases, nmspc)
        for name in dir(cls):
            func = getattr(cls, name)
            if not callable(func):
                continue
            if name.startswith("__"):
                continue
            method = cls.__dict__.get(name)
            if method is None:
                continue
            if isinstance(method, (staticmethod, classmethod)):
                continue
            setattr(cls, name, mcl.wrap(cls, func))
        return cls

    @staticmethod
    def wrap(cls, func):
        @functools.wraps(func)
        def wrapped(self, *args, **kwargs):
            try:
                session = self.tf_session
            except AttributeError:
                return func(self, *args, **kwargs)
            with session.as_default():
                with session.graph.as_default():
                    return func(self, *args, **kwargs)

        if getattr(func, '_wrapped', False):
            return func
        wrapped._wrapped = True
        return wrapped


class SessionBase(object, metaclass=SessionMeta):
    mode = None

    def __init__(self, config):
        super().__init__()
        log.debug('Instantiating...')
        # the default graph is made read-only to ensure
        # we always write to our graph
        default_graph = tf.get_default_graph()
        default_graph.finalize()
        self._ops = []
        self.extra_train_ops = {}
        self.finalizers = {}
        self.config = config
        self.change = Change()
        self.tf_graph = tf.Graph()
        self.initialized_variables = []
        self._assign_operators = {}
        tf_config = tf.ConfigProto(allow_soft_placement=True)
        tf_config.gpu_options.allow_growth = True
        self.tf_session = tf.Session(graph=self.tf_graph, config=tf_config)
        self.tf_session.mayo_session = self
        self.checkpoint = CheckpointHandler(
            self.tf_session, config.system.search_path.checkpoint)
        self.estimator = ResourceEstimator(config.system.batch_size_per_gpu)
        self._register_progress()
        self._instantiate_task()
        self._finalize()

    def __del__(self):
        log.debug('Finishing...')
        self.tf_session.close()

    def _register_progress(self):
        # progress
        def progress_formatter(estimator):
            progress = estimator.get_value('imgs_seen') / self.num_examples
            if self.is_training:
                return 'epoch: {:.2f}'.format(progress)
            if progress > 1:
                progress = 1
            return '{}: {}'.format(self.mode, Percent(progress))
        self.estimator.register(
            self.imgs_seen_op, 'imgs_seen',
            history=1, formatter=progress_formatter)

    @property
    def _task_constructor(self):
        return object_from_params(self.config.dataset.task)

    def _instantiate_task(self):
        task_cls, task_params = self._task_constructor
        self.task = task_cls(self, **task_params)
<<<<<<< HEAD
        # ensure configuration variable is instantiated
        self._config_var
=======
>>>>>>> d955b76a

    def _finalize(self):
        # ensure configuration variable is instantiated
        self._config_var
        # invoke finalizers
        for name, finalizer in self.finalizers.items():
            log.debug(
                'Finalizing session with finalizer {!r}: {!r}'
                .format(name, finalizer))
            finalizer()

    @property
    def is_training(self):
        return self.mode == 'train'

    @property
    def batch_size(self):
        return self.config.system.batch_size_per_gpu * self.num_gpus

    @property
    def num_examples(self):
        if self.mode == 'test':
            return len(self.task._preprocessor.files)
        return self.config.dataset.num_examples_per_epoch[self.mode]

    @property
    def num_gpus(self):
        return self.config.system.num_gpus

    def _tf_scalar(self, name, dtype=tf.int64):
        if dtype in [tf.int32, tf.int64, tf.float32, tf.float64, tf.bool]:
            initializer = tf.zeros_initializer()
        elif dtype is tf.string:
            initializer = tf.constant_initializer('')
        return tf.get_variable(
            name, [], initializer=initializer,
            trainable=False, dtype=dtype)

    @memoize_property
    def imgs_seen(self):
        return self._tf_scalar('imgs_seen', tf.int64)

    @memoize_property
    def imgs_seen_op(self):
        return tf.assign_add(self.imgs_seen, self.batch_size)

    @memoize_property
    def num_steps(self):
        return self.imgs_seen / self.batch_size

    @memoize_property
    def num_epochs(self):
        return self.imgs_seen / self.num_examples

    @memoize_property
    def num_examples_per_epoch(self):
        return self.config.dataset.num_examples_per_epoch[self.mode]

    def global_variables(self):
        return tf.global_variables()

    def trainable_variables(self):
        return tf.trainable_variables()

    @property
    def variables(self):
        return self.task.nets[0].variables

    @property
    def overriders(self):
        return self.task.nets[0].overriders

    def get_collection(self, key, first_gpu=False):
        func = lambda net, *args: tf.get_collection(key)
        collections = list(self.task.map(func))
        if first_gpu:
            return collections[0]
        return flatten(collections)

    def assign(self, var, tensor, raw_run=False):
        """
        Variable assignment.

        It uses placeholder for feeding values to assign, by doing so it avoids
        adding a `tf.assign` every time we make a new assignment.
        """
        try:
            op, placeholder = self._assign_operators[var]
        except KeyError:
            name = 'mayo/placeholder/{}'.format(var.op.name)
            placeholder = tf.placeholder(
                var.dtype, shape=var.get_shape(), name=name)
            op = tf.assign(var, placeholder)
            self._assign_operators[var] = op, placeholder
        run_func = self.raw_run if raw_run else self.run
        if isinstance(tensor, (tf.Variable, tf.Tensor)):
            tensor = run_func(tensor)
        run_func(op, feed_dict={placeholder: tensor})

    def load_checkpoint(self, name):
        # flush overrider parameter assignment
        self._overrider_assign_parameters()
        # restore variables
        restore_vars = self.checkpoint.load(name)
        for v in restore_vars:
            if v not in self.initialized_variables:
                self.initialized_variables.append(v)

    @memoize_property
    def _config_var(self):
        return self._tf_scalar('mayo/config', dtype=tf.string)

    def save_checkpoint(self, name):
        # dump configuration to ensure we always know how
        # this checkpoint is trained
        self.assign(self._config_var, self.config.to_yaml())
        self.checkpoint.save(name)

    def info(self, plumbing=False):
        net = self.task.nets[0]
        info_dict = net.info(plumbing)
        # layer info
        stats = net.estimate()
        if plumbing:
            layer_info = {}
            for node, shape in net.shapes.items():
                stat = stats.get(node, {})
                stat['shape'] = list(shape)
                layer_info[node.formatted_name()] = stat
            info_dict['layers'] = layer_info
        else:
            keys = set()
            for node, stat in stats.items():
                if isinstance(stat, list):
                    for each in stat:
                        keys |= set(each)
                elif isinstance(stat, dict):
                    keys |= set(stat)
                else:
                    raise TypeError('Unrecognized type.')
            keys = sorted(k for k in keys if not k.startswith('_'))
            layer_info = Table(['layer', 'shape'] + keys)
            for node, shape in net.shapes.items():
                if isinstance(node, LayerNode):
                    values = stats.get(node, {})
                    values = tuple(values.get(k, unknown) for k in keys)
                else:
                    values = tuple([unknown] * len(keys))
                if isinstance(node, JoinNode):
                    shape = ', '.join(format_shape(s) for s in shape)
                else:
                    shape = format_shape(shape)
                layer_info.add_row((node.formatted_name(), shape) + values)
            try:
                macs = sum(layer_info.get_column('macs'))
            except ValueError:
                pass
            else:
                formatted_footer = [''] * len(keys)
                formatted_footer[keys.index('macs')] = macs
                layer_info.set_footer(['', ''] + formatted_footer)
            info_dict['layers'] = layer_info
        if self.overriders:
            info_dict['overriders'] = self._overrider_info(plumbing)
        return info_dict

    def _overrider_info(self, plumbing=False):
        def flatten(overriders):
            for o in overriders:
                if isinstance(o, ChainOverrider):
                    yield from flatten(o)
                else:
                    yield o
        info_dict = {}
        overriders = []
        for each in self.overriders.values():
            overriders += list(each.values())
        if plumbing:
            for o in flatten(overriders):
                info = list(o.info())
                info_dict.setdefault(o.__class__, []).append(info)
        else:
            for o in flatten(overriders):
                info = o.info()
                if not info:
                    continue
                table = info_dict.setdefault(o.__class__, Table(info._fields))
                table.add_row(info)
            for cls, table in info_dict.items():
                cls.finalize_info(table)
        return info_dict

    def _overrider_assign_parameters(self):
        # parameter assignments in overriders
        for overriders in self.overriders.values():
            for o in overriders.values():
                o.assign_parameters()

    @contextmanager
    def ensure_graph_unchanged(self, func_name):
        ops = self.tf_graph.get_operations()
        yield
        new_ops = self.tf_graph.get_operations()
        diff_ops = []
        diff_assignments = []
        if len(ops) != len(new_ops):
            for o in new_ops:
                if o in ops:
                    continue
                if o.type in ('Placeholder', 'Assign', 'NoOp'):
                    diff_assignments.append(o)
                    continue
                diff_ops.append(o)
        if diff_assignments:
            log.debug(
                '{} creates new assignment operations {}.'
                .format(func_name, diff_assignments))
        if diff_ops:
            raise ReadOnlyGraphChangedError(
                '{} adds new operations {} to a read-only graph.'
                .format(func_name, diff_ops))

    def raw_run(self, ops, **kwargs):
        return self.tf_session.run(ops, **kwargs)

    def run(self, ops, batch=False, **kwargs):
        # ensure variables are initialized
        uninit_vars = []
        for var in self.global_variables():
            if var not in self.initialized_variables:
                uninit_vars.append(var)
        if uninit_vars:
            desc = '\n    '.join(v.op.name for v in uninit_vars)
            log.warn('Variables are not initialized:\n    {}'.format(desc))
            self.raw_run(tf.variables_initializer(uninit_vars))
            self.initialized_variables += uninit_vars

        # assign overrider hyperparameters
        self._overrider_assign_parameters()

        # session run
        if batch:
            results, statistics = self.raw_run(
                (ops, self.estimator.operations), **kwargs)
            # update statistics
            self.estimator.append(statistics)
            text = self.estimator.format(batch_size=self.batch_size)
            log.info(text, update=True)
            if log.is_enabled('debug'):
                self.estimator.debug()
        else:
            results = self.raw_run(ops, **kwargs)
        return results

<<<<<<< HEAD
=======
    def debug(self, tensors):
        def wrapped(t):
            __import__('ipdb').set_trace()
            return t
        self.estimator.register(
            tensors, 'debug', history=1, transformer=wrapped)
        return tensors

>>>>>>> d955b76a
    def interact(self):
        from IPython import embed
        embed()

    def plot(self):
        from mayo.plot import Plot
        Plot(self, self.config).plot()<|MERGE_RESOLUTION|>--- conflicted
+++ resolved
@@ -108,11 +108,6 @@
     def _instantiate_task(self):
         task_cls, task_params = self._task_constructor
         self.task = task_cls(self, **task_params)
-<<<<<<< HEAD
-        # ensure configuration variable is instantiated
-        self._config_var
-=======
->>>>>>> d955b76a
 
     def _finalize(self):
         # ensure configuration variable is instantiated
@@ -367,8 +362,6 @@
             results = self.raw_run(ops, **kwargs)
         return results
 
-<<<<<<< HEAD
-=======
     def debug(self, tensors):
         def wrapped(t):
             __import__('ipdb').set_trace()
@@ -377,7 +370,6 @@
             tensors, 'debug', history=1, transformer=wrapped)
         return tensors
 
->>>>>>> d955b76a
     def interact(self):
         from IPython import embed
         embed()
