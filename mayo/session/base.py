import functools
from contextlib import contextmanager

import tensorflow as tf

from mayo.log import log
from mayo.util import (
    memoize_property, flatten, object_from_params,
    Change, Table, Percent, unknown, format_shape)
from mayo.estimate import ResourceEstimator
from mayo.override import ChainOverrider
from mayo.session.checkpoint import CheckpointHandler


class ReadOnlyGraphChangedError(Exception):
    """Graph should be read-only, but changes are made to the graph.  """


class SessionMeta(type):
    """
    Automatically use the correct tf_session when invoking methods in Session.
    """
    def __new__(mcl, name, bases, nmspc):
        cls = super().__new__(mcl, name, bases, nmspc)
        for name in dir(cls):
            func = getattr(cls, name)
            if not callable(func):
                continue
            if name.startswith("__"):
                continue
            method = cls.__dict__.get(name)
            if method is None:
                continue
            if isinstance(method, (staticmethod, classmethod)):
                continue
            setattr(cls, name, mcl.wrap(cls, func))
        return cls

    @staticmethod
    def wrap(cls, func):
        @functools.wraps(func)
        def wrapped(self, *args, **kwargs):
            try:
                session = self.tf_session
            except AttributeError:
                return func(self, *args, **kwargs)
            with session.as_default():
                with session.graph.as_default():
                    return func(self, *args, **kwargs)

        if getattr(func, '_wrapped', False):
            return func
        wrapped._wrapped = True
        return wrapped


class SessionBase(object, metaclass=SessionMeta):
    mode = None

    def __init__(self, config):
        super().__init__()
        log.debug('Instantiating...')
        # the default graph is made read-only to ensure
        # we always write to our graph
        default_graph = tf.get_default_graph()
        default_graph.finalize()
        self._ops = []
        self.extra_train_ops = {}
        self.finalizers = {}
        self.config = config
        self.change = Change()
        self.tf_graph = tf.Graph()
        self.initialized_variables = []
        self._assign_operators = {}
        tf_config = tf.ConfigProto(allow_soft_placement=True)
        tf_config.gpu_options.allow_growth = True
        self.tf_session = tf.Session(graph=self.tf_graph, config=tf_config)
        self.tf_session.mayo_session = self
        self.checkpoint = CheckpointHandler(
            self.tf_session, config.system.search_path.checkpoint)
        self.estimator = ResourceEstimator(config.system.batch_size_per_gpu)
        self._register_progress()
        self._instantiate_task()
        self._finalize()

    def __del__(self):
        log.debug('Finishing...')
        self.tf_session.close()

    def _register_progress(self):
        # progress
        def progress_formatter(estimator):
            progress = estimator.get_value('imgs_seen') / self.num_examples
            if self.is_training:
                return 'epoch: {:.2f}'.format(progress)
            if progress > 1:
                progress = 1
            return '{}: {}'.format(self.mode, Percent(progress))
        self.estimator.register(
            self.imgs_seen_op, 'imgs_seen',
            history=1, formatter=progress_formatter)

    @property
    def _task_constructor(self):
        return object_from_params(self.config.dataset.task)

    def _instantiate_task(self):
        task_cls, task_params = self._task_constructor
        self.task = task_cls(self, **task_params)
        # ensure configuration variable is instantiated
        self._config_var

    def _finalize(self):
        for name, finalizer in self.finalizers.items():
            log.debug(
                'Finalizing session with finalizer {!r}: {!r}'
                .format(name, finalizer))
            finalizer()

    @property
    def is_training(self):
        return self.mode == 'train'

    @property
    def batch_size(self):
        return self.config.system.batch_size_per_gpu * self.num_gpus

    @property
    def num_examples(self):
        return self.config.dataset.num_examples_per_epoch[self.mode]

    @property
    def num_gpus(self):
        return self.config.system.num_gpus

    def _tf_scalar(self, name, dtype=tf.int64):
        if dtype in [tf.int32, tf.int64, tf.float32, tf.float64, tf.bool]:
            initializer = tf.zeros_initializer()
        elif dtype is tf.string:
            initializer = tf.constant_initializer('')
        return tf.get_variable(
            name, [], initializer=initializer,
            trainable=False, dtype=dtype)

    @memoize_property
    def imgs_seen(self):
        return self._tf_scalar('imgs_seen', tf.int64)

    @memoize_property
    def imgs_seen_op(self):
        return tf.assign_add(self.imgs_seen, self.batch_size)

    @memoize_property
    def num_steps(self):
        return self.imgs_seen / self.batch_size

    @memoize_property
    def num_epochs(self):
        return self.imgs_seen / self.num_examples

    @memoize_property
    def num_examples_per_epoch(self):
        return self.config.dataset.num_examples_per_epoch[self.mode]

    def global_variables(self):
        return tf.global_variables()

    def trainable_variables(self):
        return tf.trainable_variables()

    def get_collection(self, key, first_gpu=False):
        func = lambda net, *args: tf.get_collection(key)
        collections = list(self.task.map(func))
        if first_gpu:
            return collections[0]
        return flatten(collections)

    def assign(self, var, tensor, raw_run=False):
        """
        Variable assignment.

        It uses placeholder for feeding values to assign, by doing so it avoids
        adding a `tf.assign` every time we make a new assignment.
        """
        try:
            op, placeholder = self._assign_operators[var]
        except KeyError:
            name = 'mayo/placeholder/{}'.format(var.op.name)
            placeholder = tf.placeholder(
                var.dtype, shape=var.get_shape(), name=name)
            op = tf.assign(var, placeholder)
            self._assign_operators[var] = op, placeholder
        run_func = self.raw_run if raw_run else self.run
        if isinstance(tensor, (tf.Variable, tf.Tensor)):
            tensor = run_func(tensor)
        run_func(op, feed_dict={placeholder: tensor})

    def load_checkpoint(self, name):
        # flush overrider parameter assignment
        self._overrider_assign_parameters()
        # restore variables
        restore_vars = self.checkpoint.load(name)
        for v in restore_vars:
            if v not in self.initialized_variables:
                self.initialized_variables.append(v)

    @memoize_property
    def _config_var(self):
        return self._tf_scalar('mayo/config', dtype=tf.string)

    def save_checkpoint(self, name):
        # dump configuration to ensure we always know how
        # this checkpoint is trained
        __import__('ipdb').set_trace()
        self.assign(self._config_var, self.config.to_yaml())
        self.checkpoint.save(name)

    def info(self, plumbing=False):
        net = self.task.nets[0]
        info_dict = net.info(plumbing)
        # layer info
        stats = self.estimator.get_estimates(net)
        if plumbing:
            layer_info = {}
            for node, shape in net.shapes.items():
                stat = stats.get(node, {})
                stat['shape'] = list(shape)
                layer_info[node.formatted_name()] = stat
            info_dict['layers'] = layer_info
        else:
            keys = list({k for v in stats.values() for k in v})
            layer_info = Table(['layer', 'shape'] + keys)
            for node, shape in net.shapes.items():
                values = stats.get(node, {})
                values = tuple(values.get(k, unknown) for k in keys)
                shape = format_shape(shape)
                layer_info.add_row((node.formatted_name(), shape) + values)
            formatted_footers = [
                sum(layer_info.get_column(k)) for k in keys]
            layer_info.set_footer(['', '    total:'] + formatted_footers)
            info_dict['layers'] = layer_info
        if self.task.nets[0].overriders:
            info_dict['overriders'] = self._overrider_info(plumbing)
        return info_dict

    def _overrider_info(self, plumbing=False):
        def flatten(overriders):
            for o in overriders:
                if isinstance(o, ChainOverrider):
                    yield from flatten(o)
                else:
                    yield o
        info_dict = {}
        if plumbing:
            for o in flatten(self.task.nets[0].overriders):
                info = tuple(o.info())
                info_dict.setdefault(o.__class__, []).append(info)
        else:
            for o in flatten(self.task.nets[0].overriders):
                info = o.info()
                table = info_dict.setdefault(o.__class__, Table(info._fields))
                table.add_row(info)
            for cls, table in info_dict.items():
                cls.finalize_info(table)
        return info_dict

    def _overrider_assign_parameters(self):
        # parameter assignments in overriders
        for o in self.task.nets[0].overriders:
            o.assign_parameters()

    @contextmanager
    def ensure_graph_unchanged(self, func_name):
        ops = self.tf_graph.get_operations()
        yield
        new_ops = self.tf_graph.get_operations()
        diff_ops = []
        diff_assignments = []
        if len(ops) != len(new_ops):
            for o in new_ops:
                if o in ops:
                    continue
                if o.type in ('Placeholder', 'Assign', 'NoOp'):
                    diff_assignments.append(o)
                    continue
                diff_ops.append(o)
        if diff_assignments:
            log.debug(
                '{} creates new assignment operations {}.'
                .format(func_name, diff_assignments))
        if diff_ops:
            raise ReadOnlyGraphChangedError(
                '{} adds new operations {} to a read-only graph.'
                .format(func_name, diff_ops))

    def raw_run(self, ops, **kwargs):
        return self.tf_session.run(ops, **kwargs)

    def run(self, ops, batch=False, **kwargs):
        # ensure variables are initialized
        uninit_vars = []
        for var in self.global_variables():
            if var not in self.initialized_variables:
                uninit_vars.append(var)
        if uninit_vars:
            desc = '\n    '.join(v.op.name for v in uninit_vars)
            log.warn('Variables are not initialized:\n    {}'.format(desc))
            self.raw_run(tf.variables_initializer(uninit_vars))
            self.initialized_variables += uninit_vars

        # assign overrider hyperparameters
        self._overrider_assign_parameters()

        # session run
        if batch:
            results, statistics = self.raw_run(
                (ops, self.estimator.operations), **kwargs)
            # update statistics
            self.estimator.append(statistics)
            text = self.estimator.format(batch_size=self.batch_size)
            log.info(text, update=True)
            if log.is_enabled('debug'):
                self.estimator.debug()
        else:
            results = self.raw_run(ops, **kwargs)
        return results

<<<<<<< HEAD
=======
    @property
    def _task_constructor(self):
        return object_from_params(self.config.dataset.task)

    def _instantiate_task(self):
        task_cls, task_params = self._task_constructor
        self.task = task_cls(self, **task_params)
        # ensure configuration variable is instantiated
        self._config_var

>>>>>>> df8f6cda
    def interact(self):
        from IPython import embed
        embed()

    def plot(self):
        from mayo.plot import Plot
        Plot(self, self.config).plot()<|MERGE_RESOLUTION|>--- conflicted
+++ resolved
@@ -325,19 +325,6 @@
             results = self.raw_run(ops, **kwargs)
         return results
 
-<<<<<<< HEAD
-=======
-    @property
-    def _task_constructor(self):
-        return object_from_params(self.config.dataset.task)
-
-    def _instantiate_task(self):
-        task_cls, task_params = self._task_constructor
-        self.task = task_cls(self, **task_params)
-        # ensure configuration variable is instantiated
-        self._config_var
-
->>>>>>> df8f6cda
     def interact(self):
         from IPython import embed
         embed()
