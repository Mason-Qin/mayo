import functools
from contextlib import contextmanager

import tensorflow as tf

from mayo.log import log
from mayo.util import (
    memoize_property, flatten, object_from_params,
    Change, Table, Percent, unknown, format_shape)
from mayo.estimate import ResourceEstimator
from mayo.override import ChainOverrider
from mayo.net.base import LayerNode, JoinNode
from mayo.session.checkpoint import CheckpointHandler


class ReadOnlyGraphChangedError(Exception):
    """Graph should be read-only, but changes are made to the graph.  """


class SessionMeta(type):
    """
    Automatically use the correct tf_session when invoking methods in Session.
    """
    def __new__(mcl, name, bases, nmspc):
        cls = super().__new__(mcl, name, bases, nmspc)
        for name in dir(cls):
            func = getattr(cls, name)
            if not callable(func):
                continue
            if name.startswith("__"):
                continue
            method = cls.__dict__.get(name)
            if method is None:
                continue
            if isinstance(method, (staticmethod, classmethod)):
                continue
            setattr(cls, name, mcl.wrap(cls, func))
        return cls

    @staticmethod
    def wrap(cls, func):
        @functools.wraps(func)
        def wrapped(self, *args, **kwargs):
            try:
                session = self.tf_session
            except AttributeError:
                return func(self, *args, **kwargs)
            with session.as_default():
                with session.graph.as_default():
                    return func(self, *args, **kwargs)

        if getattr(func, '_wrapped', False):
            return func
        wrapped._wrapped = True
        return wrapped


class SessionBase(object, metaclass=SessionMeta):
    mode = None

    def __init__(self, config):
        super().__init__()
        log.debug('Instantiating...')
        # the default graph is made read-only to ensure
        # we always write to our graph
        default_graph = tf.get_default_graph()
        default_graph.finalize()
        self._ops = []
        self.extra_train_ops = {}
        self.finalizers = {}
        self.config = config
        self.change = Change()
        self.tf_graph = tf.Graph()
        self.initialized_variables = []
        self._assign_operators = {}
        tf_config = tf.ConfigProto(allow_soft_placement=True)
        tf_config.gpu_options.allow_growth = True
        self.tf_session = tf.Session(graph=self.tf_graph, config=tf_config)
        self.tf_session.mayo_session = self
        self.checkpoint = CheckpointHandler(
            self.tf_session, config.system.search_path.checkpoint)
        self.estimator = ResourceEstimator(config.system.batch_size_per_gpu)
        self._register_progress()
        self._instantiate_task()
        self._finalize()

    def __del__(self):
        log.debug('Finishing...')
        self.tf_session.close()

    def _register_progress(self):
        # progress
        def progress_formatter(estimator):
            progress = estimator.get_value('imgs_seen') / self.num_examples
            if self.is_training:
                return 'epoch: {:.2f}'.format(progress)
            if progress > 1:
                progress = 1
            return '{}: {}'.format(self.mode, Percent(progress))
        self.estimator.register(
            self.imgs_seen_op, 'imgs_seen',
            history=1, formatter=progress_formatter)

    @property
    def _task_constructor(self):
        return object_from_params(self.config.dataset.task)

    def _instantiate_task(self):
        task_cls, task_params = self._task_constructor
        self.task = task_cls(self, **task_params)
<<<<<<< HEAD
        # ensure configuration variable is instantiated
        self._config_var
=======
>>>>>>> 132fad9a

    def _finalize(self):
        # ensure configuration variable is instantiated
        self._config_var
        # invoke finalizers
        for name, finalizer in self.finalizers.items():
            log.debug(
                'Finalizing session with finalizer {!r}: {!r}'
                .format(name, finalizer))
            finalizer()

    @property
    def is_training(self):
        return self.mode == 'train'

    @property
    def batch_size(self):
        return self.config.system.batch_size_per_gpu * self.num_gpus

    @property
    def num_examples(self):
        return self.config.dataset.num_examples_per_epoch[self.mode]

    @property
    def num_gpus(self):
        return self.config.system.num_gpus

    def _tf_scalar(self, name, dtype=tf.int64):
        if dtype in [tf.int32, tf.int64, tf.float32, tf.float64, tf.bool]:
            initializer = tf.zeros_initializer()
        elif dtype is tf.string:
            initializer = tf.constant_initializer('')
        return tf.get_variable(
            name, [], initializer=initializer,
            trainable=False, dtype=dtype)

    @memoize_property
    def imgs_seen(self):
        return self._tf_scalar('imgs_seen', tf.int64)

    @memoize_property
    def imgs_seen_op(self):
        return tf.assign_add(self.imgs_seen, self.batch_size)

    @memoize_property
    def num_steps(self):
        return self.imgs_seen / self.batch_size

    @memoize_property
    def num_epochs(self):
        return self.imgs_seen / self.num_examples

    @memoize_property
    def num_examples_per_epoch(self):
        return self.config.dataset.num_examples_per_epoch[self.mode]

    def global_variables(self):
        return tf.global_variables()

    def trainable_variables(self):
        return tf.trainable_variables()

    def get_collection(self, key, first_gpu=False):
        func = lambda net, *args: tf.get_collection(key)
        collections = list(self.task.map(func))
        if first_gpu:
            return collections[0]
        return flatten(collections)

    def assign(self, var, tensor, raw_run=False):
        """
        Variable assignment.

        It uses placeholder for feeding values to assign, by doing so it avoids
        adding a `tf.assign` every time we make a new assignment.
        """
        try:
            op, placeholder = self._assign_operators[var]
        except KeyError:
            name = 'mayo/placeholder/{}'.format(var.op.name)
            placeholder = tf.placeholder(
                var.dtype, shape=var.get_shape(), name=name)
            op = tf.assign(var, placeholder)
            self._assign_operators[var] = op, placeholder
        run_func = self.raw_run if raw_run else self.run
        if isinstance(tensor, (tf.Variable, tf.Tensor)):
            tensor = run_func(tensor)
        run_func(op, feed_dict={placeholder: tensor})

    def load_checkpoint(self, name):
        # flush overrider parameter assignment
        self._overrider_assign_parameters()
        # restore variables
        restore_vars = self.checkpoint.load(name)
        for v in restore_vars:
            if v not in self.initialized_variables:
                self.initialized_variables.append(v)

    @memoize_property
    def _config_var(self):
        return self._tf_scalar('mayo/config', dtype=tf.string)

    def save_checkpoint(self, name):
        # dump configuration to ensure we always know how
        # this checkpoint is trained
        self.assign(self._config_var, self.config.to_yaml())
        self.checkpoint.save(name)

    def info(self, plumbing=False):
        net = self.task.nets[0]
        info_dict = net.info(plumbing)
        # layer info
        stats = net.estimate()
        if plumbing:
            layer_info = {}
            for node, shape in net.shapes.items():
                stat = stats.get(node, {})
                stat['shape'] = list(shape)
                layer_info[node.formatted_name()] = stat
            info_dict['layers'] = layer_info
        else:
            keys = set()
            for node, stat in stats.items():
                if isinstance(stat, list):
                    for each in stat:
                        keys |= set(each)
                elif isinstance(stat, dict):
                    keys |= set(stat)
                else:
                    raise TypeError('Unrecognized type.')
            keys = sorted(k for k in keys if not k.startswith('_'))
            layer_info = Table(['layer', 'shape'] + keys)
            for node, shape in net.shapes.items():
                if isinstance(node, LayerNode):
                    values = stats.get(node, {})
                    values = tuple(values.get(k, unknown) for k in keys)
                else:
                    values = tuple([unknown] * len(keys))
                if isinstance(node, JoinNode):
                    shape = ', '.join(format_shape(s) for s in shape)
                else:
                    shape = format_shape(shape)
                layer_info.add_row((node.formatted_name(), shape) + values)
            formatted_footer = [''] * len(keys)
            formatted_footer[keys.index('macs')] = sum(
                layer_info.get_column('macs'))
            layer_info.set_footer(['', ''] + formatted_footer)
            info_dict['layers'] = layer_info
        if self.task.nets[0].overriders:
            info_dict['overriders'] = self._overrider_info(plumbing)
        return info_dict

    def _overrider_info(self, plumbing=False):
        def flatten(overriders):
            for o in overriders:
                if isinstance(o, ChainOverrider):
                    yield from flatten(o)
                else:
                    yield o
        info_dict = {}
        overriders = []
        for each in self.task.nets[0].overriders.values():
            overriders += each
        if plumbing:
            for o in flatten(overriders):
                info = list(o.info())
                info_dict.setdefault(o.__class__, []).append(info)
        else:
            for o in flatten(overriders):
                info = o.info()
                table = info_dict.setdefault(o.__class__, Table(info._fields))
                table.add_row(info)
            for cls, table in info_dict.items():
                cls.finalize_info(table)
        return info_dict

    def _overrider_assign_parameters(self):
        # parameter assignments in overriders
        for node, overriders in self.task.nets[0].overriders.items():
            for o in overriders:
                o.assign_parameters()

    @contextmanager
    def ensure_graph_unchanged(self, func_name):
        ops = self.tf_graph.get_operations()
        yield
        new_ops = self.tf_graph.get_operations()
        diff_ops = []
        diff_assignments = []
        if len(ops) != len(new_ops):
            for o in new_ops:
                if o in ops:
                    continue
                if o.type in ('Placeholder', 'Assign', 'NoOp'):
                    diff_assignments.append(o)
                    continue
                diff_ops.append(o)
        if diff_assignments:
            log.debug(
                '{} creates new assignment operations {}.'
                .format(func_name, diff_assignments))
        if diff_ops:
            raise ReadOnlyGraphChangedError(
                '{} adds new operations {} to a read-only graph.'
                .format(func_name, diff_ops))

    def raw_run(self, ops, **kwargs):
        return self.tf_session.run(ops, **kwargs)

    def run(self, ops, batch=False, **kwargs):
        # ensure variables are initialized
        uninit_vars = []
        for var in self.global_variables():
            if var not in self.initialized_variables:
                uninit_vars.append(var)
        if uninit_vars:
            desc = '\n    '.join(v.op.name for v in uninit_vars)
            log.warn('Variables are not initialized:\n    {}'.format(desc))
            self.raw_run(tf.variables_initializer(uninit_vars))
            self.initialized_variables += uninit_vars

        # assign overrider hyperparameters
        self._overrider_assign_parameters()

        # session run
        if batch:
            results, statistics = self.raw_run(
                (ops, self.estimator.operations), **kwargs)
            # update statistics
            self.estimator.append(statistics)
            text = self.estimator.format(batch_size=self.batch_size)
            log.info(text, update=True)
            if log.is_enabled('debug'):
                self.estimator.debug()
        else:
            results = self.raw_run(ops, **kwargs)
        return results

    def interact(self):
        from IPython import embed
        embed()

    def plot(self):
        from mayo.plot import Plot
        Plot(self, self.config).plot()<|MERGE_RESOLUTION|>--- conflicted
+++ resolved
@@ -108,11 +108,6 @@
     def _instantiate_task(self):
         task_cls, task_params = self._task_constructor
         self.task = task_cls(self, **task_params)
-<<<<<<< HEAD
-        # ensure configuration variable is instantiated
-        self._config_var
-=======
->>>>>>> 132fad9a
 
     def _finalize(self):
         # ensure configuration variable is instantiated
