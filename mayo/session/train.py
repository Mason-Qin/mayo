import math

import tensorflow as tf

from mayo.log import log
from mayo.util import (
    Percent, memoize_method, memoize_property, object_from_params)
from mayo.session.base import SessionBase


class Train(SessionBase):
    mode = 'train'

    def __init__(self, config):
        super().__init__(config)
        self._run_train_ops = True
        self._setup_train_operation()
        self._init()
        self._checkpoint_epoch = ''

    @memoize_property
    def learning_rate(self):
        params = self.config.train.learning_rate
        lr_class, params = object_from_params(params)
        if lr_class is tf.train.piecewise_constant:
            # `tf.train.piecewise_constant` uses argument name 'x' instead
            # just to make life more difficult
            step_name = 'x'
        else:
            step_name = 'global_step'
        params[step_name] = self.num_epochs
        log.debug(
            'Using learning rate {!r} with params {}.'
            .format(lr_class.__name__, params))
        return lr_class(**params)

    @memoize_property
    def optimizer(self):
        params = self.config.train.optimizer
        optimizer_class, params = object_from_params(params)
        log.debug('Using optimizer {!r}.'.format(optimizer_class.__name__))
        return optimizer_class(self.learning_rate, **params)

    @staticmethod
    def _average_gradients(tower_grads):
        tower_grads = list(tower_grads)
        if len(tower_grads) == 1:
            return tower_grads[0]
        average_grads = []
        for grad_and_vars in zip(*tower_grads):
            grads = []
            for g, v in grad_and_vars:
                # add 0 dimension to the gradients to represent the tower
                if g is None:
                    raise ValueError(
                        'Gradient for variable {} is None, please check '
                        'connection.'.format(v))
                g = tf.expand_dims(g, 0)
                grads.append(g)
            # average over the 'tower' dimension.
            grad = tf.concat(axis=0, values=grads)
            grad = tf.reduce_mean(grad, 0)
            # simply return the first tower's pointer to the Variable
            v = grad_and_vars[0][1]
            grad_and_var = (grad, v)
            average_grads.append(grad_and_var)
        return average_grads

    @staticmethod
    def _loss_formatter(key, name):
        def formatter(estimator):
            loss_mean, loss_std = estimator.get_mean_std(key)
            if math.isnan(loss_mean):
                raise ValueError('Model diverged with a nan-valued loss.')
            loss_std = '±{}'.format(Percent(loss_std / loss_mean))
            return '{}: {:10f}{:5}'.format(name, loss_mean, loss_std)
        return formatter

    @memoize_method
    def _losses_and_gradients(self):
        formatter = self._loss_formatter('regularization', 'regu')
        regularization = self.get_collection(
            tf.GraphKeys.REGULARIZATION_LOSSES, first_gpu=True)
        if regularization:
            self.estimator.register(
                tf.add_n(regularization), 'regularization',
                formatter=formatter)

        def gradient(net, prediction, truth):
            loss = [self.task.train(net, prediction, truth)] + regularization
            loss = tf.add_n(loss)
            return loss, self.optimizer.compute_gradients(loss)

        tower_losses, tower_grads = zip(*self.task.map(gradient))
        return tower_losses, self._average_gradients(tower_grads)

    def _setup_train_operation(self):
        ops = {}
        self._losses, gradients = self._losses_and_gradients()
        self._mean_loss = tf.reduce_mean(self._losses)
        ops['app_grad'] = self.optimizer.apply_gradients(gradients)
        # update ops
        update_ops = list(self.get_collection(tf.GraphKeys.UPDATE_OPS))
        ops['update'] = tf.group(*update_ops, name='update')
        log.debug('Using update operations: {}'.format(update_ops))
        log.debug('Using training operations: {}'.format(ops))
        if self.extra_train_ops:
            ops['extra'] = self.extra_train_ops
        self._train_op = ops

    def _init(self):
        self.load_checkpoint(self.config.system.checkpoint.load)
        formatter = self._loss_formatter('loss', 'loss')
        self.estimator.register(self._mean_loss, 'loss', formatter=formatter)

    def reset_num_epochs(self):
        log.info('Reseting number of training epochs of the model...')
        self.run(self.imgs_seen.initializer)
        self.change.reset('checkpoint.epoch')
        self.change.reset('step')

    def once(self):
        train_op = self._train_op if self._run_train_ops else []
        tasks = [train_op, self.num_epochs]
        noop, num_epochs = self.run(tasks, batch=True)
        return num_epochs

    def _overriders_call(self, func_name):
        # it is sufficient to use the first net, as overriders
        # share internal variables
        for node, overriders in self.task.nets[0].overriders.items():
            for o in overriders:
                getattr(o, func_name)()

    def overriders_assign(self):
        log.info('Assigning overridden values of parameters to parameters...')
        self._overriders_call('assign')

    def overriders_update(self):
        log.info('Updating overrider internal variables...')
        self._overriders_call('update')

    def overriders_reset(self):
        log.info('Resetting overriders internal variables...')
        self._overriders_call('reset')

    def _iteration(self, max_epochs=None):
        system = self.config.system
        epoch = self.once()
        floor_epoch = math.floor(epoch)
        cp_interval = system.checkpoint.get('save.interval', 0)
        if self.change.every('checkpoint.epoch', floor_epoch, cp_interval):
            log.info(
                'Saving checkpoint at epoch {}...'.format(epoch), update=True)
            with log.demote():
                self.save_checkpoint(floor_epoch)
            self._checkpoint_epoch = floor_epoch
<<<<<<< HEAD
        if system.max_epochs and epoch >= system.max_epochs:
=======
        max_epochs = max_epochs or system.max_epochs
        if max_epochs and floor_epoch >= max_epochs:
>>>>>>> 61ee5a2d
            log.info(
                'Maximum epoch count {} reached.'.format(max_epochs))
            if self._checkpoint_epoch and floor_epoch > self._checkpoint_epoch:
                log.info('Saving final checkpoint...')
                self.save_checkpoint(floor_epoch)
            return False
        return True

    def train(self, max_epochs=None):
        # final debug outputs
        lr = self.run(self.learning_rate)
        log.info('Training start with a learning rate {}.'.format(lr))
        try:
            # train iterations
            while self._iteration(max_epochs=max_epochs):
                pass
        except KeyboardInterrupt:
            log.info('Stopped.')
            save = self.config.system.checkpoint.get('save', {})
            if save:
                countdown = save.get('countdown', 0)
                if log.countdown('Saving checkpoint', countdown):
                    self.save_checkpoint('latest')<|MERGE_RESOLUTION|>--- conflicted
+++ resolved
@@ -155,12 +155,8 @@
             with log.demote():
                 self.save_checkpoint(floor_epoch)
             self._checkpoint_epoch = floor_epoch
-<<<<<<< HEAD
-        if system.max_epochs and epoch >= system.max_epochs:
-=======
         max_epochs = max_epochs or system.max_epochs
         if max_epochs and floor_epoch >= max_epochs:
->>>>>>> 61ee5a2d
             log.info(
                 'Maximum epoch count {} reached.'.format(max_epochs))
             if self._checkpoint_epoch and floor_epoch > self._checkpoint_epoch:
