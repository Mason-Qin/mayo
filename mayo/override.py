from collections import Sequence, namedtuple
from functools import partial

import numpy as np
import tensorflow as tf

<<<<<<< HEAD
from mayo.util import format_percent
=======
from mayo.log import log

>>>>>>> c700fd71

def _is_constant(*args):
    return all(isinstance(a, (bool, int, float)) for a in args)


def _is_numpy(*args):
    if _is_constant(*args):
        return False
    return all(isinstance(a, (bool, int, float, np.ndarray)) for a in args)


def _is_tensor(*args):
    return any(isinstance(a, tf.Tensor) for a in args)


def _cast(value, dtype):
    if _is_constant(value):
        return dtype(value)
    if _is_numpy(value):
        dtypes = {
            float: np.float32,
            int: np.int32,
        }
        return np.cast[dtypes[dtype]](value)
    dtypes = {
        float: tf.float32,
        int: tf.int32,
    }
    return tf.cast(value, dtypes[dtype])


def _round(value):
    if _is_constant(value):
        return round(value)
    omap = {'Round': 'Identity'}
    with tf.get_default_graph().gradient_override_map(omap):
        return tf.round(value)


def _abs(value):
    if _is_constant(value):
        return abs(value)
    if _is_numpy(value):
        return np.abs(value)
    return tf.abs(value)


def _binary_bool_operation(a, b, op):
    if _is_constant(a, b):
        raise TypeError('Element-wise operator not supported on scalars.')
    if _is_numpy(a, b):
        return getattr(np, op)(a, b)
    return getattr(tf, op)(a, b)


_logical_or = partial(_binary_bool_operation, op='logical_or')
_logical_and = partial(_binary_bool_operation, op='logical_and')


def _clip(*args, min_max=None):
    if _is_constant(*args):
        return min(*args) if min_max else max(*args)
    if _is_numpy(*args):
        return np.min(*args) if min_max else np.max(*args)
    return tf.minimum(*args) if min_max else tf.maximum(*args)


_min = partial(_clip, min_max=True)
_max = partial(_clip, min_max=False)


def _binarize(tensor, threshold):
    return _cast(_abs(tensor) > threshold, float)


def _clip_by_value(tensor, minimum, maximum, transparent_backprop=False):
    if _is_tensor(tensor, minimum, maximum):
        return _min(_max(tensor, minimum), maximum)
    omap = {}
    if transparent_backprop:
        omap = {'Minimum': 'Identity', 'Maximum': 'Identity'}
    with tf.get_default_graph().gradient_override_map(omap):
        return tf.clip_by_value(tensor, minimum, maximum)


class BaseOverrider(object):
    """
    Base class for applying overriding operations on a Net.  Please ensure
    both methods `_apply` and `_update` are overridden with appropriate
    implementations.

    The method `_apply` overrides the variable in `value`, returns the
    overridden result; `_update` updates states of tensorflow variables used in
    `_apply`.
    """
    def __init__(self, should_update=True):
        super().__init__()
        self.name = None
        self.should_update = should_update

    class OverrideNotAppliedError(Exception):
        """Invoke apply before update.  """

    def _apply(self, getter, value):
        """
        Things to apply to the variable in `value`, returns the
        overridden result.
        """
        raise NotImplementedError(
            'Overrider method "apply" must be implemented.')

    def apply(self, getter, value):
        self._applied = True
        self.name = value.op.name
        self.before = value
        self.after = self._apply(getter, value)
        return self.after

    def _update(self, session):
        """Update things to apply during training.  """
        pass

    def update(self, session):
        if not self.should_update:
            return None
        if not getattr(self, '_applied', False):
            raise self.__class__.OverrideNotAppliedError(
                'Method "apply" must be invoked before call "update".')
        self._update(session)
        log.debug('Updated overrider {!r}'.format(self.info(session)))

    def info(self, session):
        return self._info(session)

    def _info_tuple(self, **kwargs):
        # relies on dict ordering
        cls = self.__class__.__name__
        cls_name = '{}Info'.format(cls)
        Tuple = namedtuple(cls_name, [cls] + list(kwargs))
        kwargs[cls] = self.name
        return Tuple(**kwargs)

    def _info(self, session):
        return self._info_tuple()

    def __repr__(self):
        if not self.name:
            return super().__repr__()
        return '<{} overrides {!r}>'.format(
            self.__class__.__qualname__, self.name)


class ChainOverrider(BaseOverrider, Sequence):
    def __init__(self, overriders, should_update=True):
        super().__init__(should_update)
        self._overriders = overriders

    def __getitem__(self, index):
        return self._overriders[index]

    def __len__(self):
        return len(self._overriders)

    def _apply(self, getter, value):
        for o in self._overriders:
            value = o.apply(getter, value)
        return value

    def _update(self, session):
        for o in self._overriders:
            o.update(session)

    def _info(self, session):
        return self._info_tuple(overriders=self._overriders)

    def __repr__(self):
        return repr(self._overriders)


class ThresholdBinarizer(BaseOverrider):
    def __init__(self, threshold):
        super().__init__()
        self.threshold = threshold

    def _apply(self, _, value):
        return _binarize(value, self.threshold)


class BasePruner(BaseOverrider):
    def _apply(self, getter, value):
        shape = value.get_shape()
        name = '{}/mask'.format(value.op.name)
        self._mask = getter(
            name, dtype=tf.bool, shape=shape,
            initializer=tf.ones_initializer(), trainable=False)
        mask = _cast(self._mask, float)
        return value * mask

    def _updated_mask(self, var, mask):
        raise NotImplementedError(
            'Method to compute an updated mask is not implemented.')

    def _update(self, session):
        mask = self._updated_mask(self.before, self._mask)
        return session.run(tf.assign(self._mask, mask))

    def _info(self, session):
        mask = session.run(self._mask).astype(int)
        density = np.sum(mask) / mask.size
        density = format_percent(density)
        return self._info_tuple(
            mask=self._mask.name, density=density, count=mask.size)


class ThresholdPruner(BasePruner):
    def __init__(self, threshold, should_update=True):
        super().__init__(should_update)
        self.threshold = threshold

    def _updated_mask(self, var, mask):
        return _binarize(var, self.threshold)


class MeanStdPruner(BasePruner):
    def __init__(self, alpha, should_update=True):
        super().__init__(should_update)
        self.alpha = alpha

    def _threshold(self, tensor):
        # axes = list(range(len(tensor.get_shape()) - 1))
        axes = list(range(len(tensor.get_shape())))
        mean, var = tf.nn.moments(_abs(tensor), axes=axes)
        return mean + self.alpha * tf.sqrt(var)

    def _updated_mask(self, var, mask):
        return _binarize(var, self._threshold(var))


class DynamicNetworkSurgeryPruner(MeanStdPruner):
    """
    References:
        1. https://github.com/yiwenguo/Dynamic-Network-Surgery
        2. https://arxiv.org/abs/1608.04493
    """
    def __init__(
            self, c_rate, on_factor=1.1, off_factor=0.9, should_update=True):
        super().__init__(c_rate, should_update)
        self.on_factor = on_factor
        self.off_factor = off_factor

    def _updated_mask(self, var, mask):
        threshold = self._threshold(var)
        on_mask = _abs(var) > self.on_factor * threshold
        mask = _logical_or(mask, on_mask)
        off_mask = _abs(var) <= self.off_factor * threshold
        return _logical_and(mask, off_mask)


DNSPruner = DynamicNetworkSurgeryPruner


class Rounder(BaseOverrider):
    @staticmethod
    def _apply(getter, value):
        return _round(value)


class FixedPointQuantizer(BaseOverrider):
    """
    Quantize inputs into 2's compliment n-bit fixed-point values with d-bit
    dynamic range.

    Args:
        - width:
            The number of bits to use in number representation.
            If not specified, we do not limit the range of values.
        - fractional_width:
            The number of bits to use for fractional part.
            If not specified, `.update()` can update the dynamic range of the
            variable automatically.

    References:
        [1] https://arxiv.org/pdf/1604.03168
        [2] https://arxiv.org/pdf/1412.7024
    """
    _full_precision = 32

    def __init__(self, width=None, dynamic_range=None, should_update=True):
        super().__init__(should_update)
        self.width = width
        if width is not None and width < 1:
            raise ValueError(
                'Width of quantized value must be greater than 0.')
        self.dynamic_range = dynamic_range

    def _apply(self, getter, value):
        if self.dynamic_range is None:
            name = '{}/dynamic_range'.format(value.op.name)
            self.dynamic_range = getter(
                name, dtype=tf.int32, shape=[],
                initializer=tf.constant_initializer(self._full_precision),
                trainable=False)

        shift = _cast(2 ** self.dynamic_range, float)
        # x << dynamic_range
        value = value * shift
        # quantize
        value = _round(value)
        # ensure number is representable without overflow
        max_value = _cast(2 ** (self.width - 1), float)
        value = _clip_by_value(value, -max_value, max_value - 1)
        # revert bit-shift earlier
        return value / shift

    def _update_policy(self, tensor):
        raise NotImplementedError

    def _update(self, session):
        if not isinstance(self.dynamic_range, tf.Variable):
            return
        dr = self._update_policy(session.run(self.before))
        session.run(tf.assign(self.dynamic_range, dr))

    def _info(self, session):
        dr = self.dynamic_range
        if isinstance(dr, tf.Variable):
            dr = session.run(dr)
        return self._info_tuple(width=self.width, dynamic_range=dr)


class DynamicFixedPointQuantizer(FixedPointQuantizer):
    """
    Update policy uses https://arxiv.org/pdf/1412.7024.pdf
    """
    def __init__(self, width, overflow_rate, should_update=True):
        super().__init__(
            width, dynamic_range=None, should_update=should_update)

    def _update_policy(self, tensor):
        ...<|MERGE_RESOLUTION|>--- conflicted
+++ resolved
@@ -4,12 +4,9 @@
 import numpy as np
 import tensorflow as tf
 
-<<<<<<< HEAD
 from mayo.util import format_percent
-=======
-from mayo.log import log
-
->>>>>>> c700fd71
+from mayo.util import log
+
 
 def _is_constant(*args):
     return all(isinstance(a, (bool, int, float)) for a in args)
