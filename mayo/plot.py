--- conflicted
+++ resolved
@@ -21,12 +21,8 @@
         self.task = session.task
         self.net = session.task.nets[0]
         if not isinstance(session.task, Classify):
-<<<<<<< HEAD
             raise TypeError(
                 'We only support classification task for now.')
-=======
-            raise TypeError('We only support classification task for now.')
->>>>>>> e58b2a2f
 
     @property
     def _path(self):
