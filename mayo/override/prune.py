--- conflicted
+++ resolved
@@ -58,11 +58,7 @@
         return mean + self.alpha * util.sqrt(var)
 
     def _updated_mask(self, var, mask, session):
-<<<<<<< HEAD
-        return abs(var) > self._threshold(var)
-=======
         return util.abs(var) > self._threshold(var)
->>>>>>> dd3c56f0
 
     def _info(self, session):
         _, mask, density, count = super()._info(session)
