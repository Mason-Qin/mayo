from contextlib import contextmanager
from collections import OrderedDict

import tensorflow as tf
from tensorflow.contrib import slim

<<<<<<< HEAD
=======
from mayo.log import log
>>>>>>> 9c2133ce
from mayo.util import object_from_params, tabular


class BaseNet(object):
    def __init__(
            self, config, images, labels, is_training,
            graph=None, reuse=None):
        super().__init__()
        self.graph = graph or tf.Graph()
        self.config = config
        self.is_training = is_training
        self._reuse = reuse
        self.end_points = OrderedDict()
        self.end_points['images'] = images
        self.end_points['labels'] = labels
        self.instantiate()

    @contextmanager
    def context(self):
        graph_ctx = self.graph.as_default()
        getter = self._custom_getter()
        var_ctx = tf.variable_scope(
            self.config['name'], reuse=self._reuse, custom_getter=getter)
        cpu_ctx = slim.arg_scope([slim.model_variable], device='/cpu:0')
        with graph_ctx, var_ctx, cpu_ctx as scope:
            yield scope

    def _custom_getter(self, getter, *args, **kwargs):
        v = getter(*args, **kwargs)
        return self._variable_override(v)

    def _variable_override(self, variable):
        raise NotImplementedError

    def _add_end_point(self, key, layer):
        if key in self.end_points:
            raise KeyError(
                'layer {!r} already exists in end_points.'.format(layer))
        self.end_points[key] = layer

    def _instantiation_params(self, params):
        def create(params, key):
            p = params.get(key, None)
            if p is None:
                return
            if p is None:
                return
            p = dict(p)
            for k in p.get('_inherit', []):
                p[k] = params[k]
            cls, p = object_from_params(p)
            params[key] = cls(**p)

        params = dict(params)
        # batch norm
        norm_params = params.pop('normalizer_fn', None)
        if norm_params:
            obj, norm_params = object_from_params(norm_params)
            norm_params['is_training'] = self.is_training
            params['normalizer_fn'] = obj
        # weight and bias hyperparams
        param_names = [
            'weights_regularizer', 'biases_regularizer',
            'weights_initializer', 'biases_initializer',
            'pointwise_regularizer', 'depthwise_regularizer']
        for name in param_names:
            create(params, name)
        # layer configs
        # num outputs
        if params.get('num_outputs', None) == 'num_classes':
            params['num_outputs'] = self.config.num_classes()
        # set up parameters
        params['scope'] = params.pop('name')
        try:
            params['padding'] = params['padding'].upper()
        except KeyError:
            pass
        return params, norm_params

    def _instantiate(self):
        net = self.end_points['images']
        for params in self.config.net:
            name = params['name']
            params, norm_params = self._instantiation_params(params)
            # we do not have direct access to normalizer instantiation,
            # so arg_scope must be used
            if norm_params:
                norm_scope = slim.arg_scope(
                    [params['normalizer_fn']], **norm_params)
            else:
                norm_scope = slim.arg_scope([])
            # get method by its name to instantiate a layer
            func, params = object_from_params(params, self, 'instantiate_')
            # instantiation
            log.debug('Instantiating {!r} with params {}'.format(name, params))
            with norm_scope:
                net = func(net, params)
            # save end points
            self._add_end_point(name, net)
            if name != 'logits' and name == self.config.logits:
                self._add_end_point('logits', net)

    def instantiate(self):
        # force all Variables to reside on the CPU
        with self.context():
            self._instantiate()

    def generic_instantiate(self, net, params):
        raise NotImplementedError

    def logits(self):
        return self.end_points['logits']

    def loss(self):
        try:
            return self.end_points['loss']
        except KeyError:
            pass
        labels = self.end_points['labels']
        logits = self.end_points['logits']
        with tf.name_scope('loss'):
            labels = slim.one_hot_encoding(labels, logits.shape[1])
            loss = tf.losses.softmax_cross_entropy(
                logits=logits, onehot_labels=labels)
            loss = tf.reduce_mean(loss)
            tf.add_to_collection('losses', loss)
        self._add_end_point('loss', loss)
        return loss

    def accuracy(self):
        try:
            return self.end_points['accuracy']
        except KeyError:
            pass
        logits = self.end_points['logits']
        labels = self.end_points['labels']
        acc = tf.nn.in_top_k(logits, labels, 1)
        self._add_end_point('accuracy', acc)
        return acc

    def save_graph(self):
        writer = tf.summary.FileWriter(self.config['name'], self.graph)
        writer.close()

    def info(self):
        def format_shape(shape):
            return ' x '.join(
                '?' if s is None else str(s) for s in shape.as_list())

        param_table = [('Param', 'Shape', 'Count'), '-']
        total = 0
        for v in tf.trainable_variables():
            shape = v.get_shape()
            v_total = 1
            for dim in shape:
                v_total *= dim.value
            total += v_total
            param_table.append((v.name, format_shape(shape), v_total))
        param_table += ['-', (None, '    Total:', total)]
        param_table = tabular(param_table)

        layer_table = [('Layer', 'Shape'), '-']
        for name, layer in self.end_points.items():
            layer_table.append((name, format_shape(layer.shape)))
        layer_table = tabular(layer_table)
        return param_table + '\n' + layer_table


class Net(BaseNet):
    def instantiate_convolution(self, net, params):
        return slim.conv2d(net, **params)

    def instantiate_depthwise_separable_convolution(self, net, params):
        scope = params.pop('scope')
        num_outputs = params.pop('num_outputs')
        stride = params.pop('stride')
        kernel = params.pop('kernel_size')
        depth_multiplier = params.pop('depth_multiplier', 1)
        depthwise_regularizer = params.pop('depthwise_regularizer')
        pointwise_regularizer = params.pop('pointwise_regularizer')
        # depthwise layer
        depthwise = slim.separable_conv2d(
            net, num_outputs=None, kernel_size=kernel, stride=stride,
            weights_regularizer=depthwise_regularizer,
            depth_multiplier=1, scope='{}_depthwise'.format(scope), **params)
        # pointwise layer
        num_outputs = max(int(num_outputs * depth_multiplier), 8)
        pointwise = slim.conv2d(
            depthwise, num_outputs=num_outputs, kernel_size=[1, 1], stride=1,
            weights_regularizer=pointwise_regularizer,
            scope='{}_pointwise'.format(scope), **params)
        return pointwise

    @staticmethod
    def _reduce_kernel_size_for_small_input(params, tensor):
        shape = tensor.get_shape().as_list()
        if shape[1] is None or shape[2] is None:
            return
        kernel = params['kernel_size']
        if isinstance(kernel, int):
            kernel = [kernel, kernel]
        stride = params.get('stride', 1)
        params['kernel_size'] = [
            min(shape[1], kernel[0]), min(shape[2], kernel[1])]
        # tensorflow complains when stride > kernel size
        params['stride'] = min(stride, kernel[0], kernel[1])

    def instantiate_average_pool(self, net, params):
        self._reduce_kernel_size_for_small_input(params, net)
        return slim.avg_pool2d(net, **params)

    def instantiate_max_pool(self, net, params):
        self._reduce_kernel_size_for_small_input(params, net)
        return slim.max_pool2d(net, **params)

    def instantiate_fully_connected(self, net, params):
        return slim.fully_connected(net, **params)

    def instantiate_softmax(self, net, params):
        return slim.softmax(net, **params)

    def instantiate_dropout(self, net, params):
        params['is_training'] = self.is_training
        return slim.dropout(net, **params)

    def instantiate_squeeze(self, net, params):
        params['name'] = params.pop('scope')
        return tf.squeeze(net, **params)

    def instantiate_flatten(self, net, params):
        return slim.flatten(net, **params)

    def instantiate_local_response_normalization(self, net, params):
        params['name'] = params.pop('scope')
        return tf.nn.local_response_normalization(net, **params)

    def instantiate_convolution_split(self, net, params):
        inputs_shape = int(net.get_shape()[-1])
        groups = params['groups']
        #  if groups <= 1:
        #      raise ValueError('Number of groups must be greater than 1.')
        if inputs_shape % groups:
            raise ValueError(
                'Shape of convolution input should be divisible by the '
                'number of groups.')
        weights_shape = params['kernel_size'] + [
            inputs_shape / params['groups'], params['num_outputs']]
        with tf.variable_scope(params['scope']), tf.device('/cpu:0'):
            weights = tf.get_variable(
                'weights', shape=weights_shape,
                initializer=params['weights_initializer'])
            biases = tf.get_variable(
                'biases', shape=[params['num_outputs']],
                initializer=params['biases_initializer'])
            strides = [1, params['stride'], params['stride'], 1]
            convolve = lambda i, k: tf.nn.conv2d(
                i, k, strides=strides, padding=params['padding'])
            # no grouping
            if groups == 1:
                return tf.nn.relu(convolve(net, weights) + biases)
            # split input and weights and convolve them separately
            input_groups = tf.split(
                axis=3, num_or_size_splits=params['groups'], value=net)
            weight_groups = tf.split(
                axis=3, num_or_size_splits=params['groups'], value=weights)
            output_groups = [
                convolve(i, k) for i, k in zip(input_groups, weight_groups)]
            # concat the convolved output together again
            conv = tf.concat(axis=3, values=output_groups)
            return tf.nn.relu(conv + biases)<|MERGE_RESOLUTION|>--- conflicted
+++ resolved
@@ -4,10 +4,7 @@
 import tensorflow as tf
 from tensorflow.contrib import slim
 
-<<<<<<< HEAD
-=======
 from mayo.log import log
->>>>>>> 9c2133ce
 from mayo.util import object_from_params, tabular
 
 
@@ -154,8 +151,7 @@
 
     def info(self):
         def format_shape(shape):
-            return ' x '.join(
-                '?' if s is None else str(s) for s in shape.as_list())
+            return ' x '.join(str(s or '?') for s in shape.as_list())
 
         param_table = [('Param', 'Shape', 'Count'), '-']
         total = 0
