import functools
import itertools
from contextlib import contextmanager
from collections import OrderedDict

import sys
import numpy as np
import tensorflow as tf
from tensorflow.contrib import slim

<<<<<<< HEAD
=======
from mayo.log import log
>>>>>>> origin/develop
from mayo.util import object_from_params, tabular

from tensorflow.python.ops import array_ops
from tensorflow.python.ops import gen_array_ops
from tensorflow.python.ops import gen_math_ops
from tensorflow.python.ops import math_ops

class _InstantiationParamTransformer(object):
    def __init__(self, num_classes, is_training):
        super().__init__()
        self.num_classes = num_classes
        self.is_training = is_training
        self.overridden = {}

    def _create_hyperobjects(self, params):
        def _create_object_for_key(params, key):
            p = params.get(key, None)
            if p is None:
                return
            p = dict(p)
            for k in p.get('_inherit', []):
                p[k] = params[k]
            cls, p = object_from_params(p)
            params[key] = cls(**p)

        var_names = ['weights', 'biases']
        obj_names = ['regularizer', 'initializer', 'overrider']
        param_names = [
            '{}_{}'.format(v, o)
            for v, o in itertools.product(var_names, obj_names)]
        param_names += ['pointwise_regularizer', 'depthwise_regularizer']
        for name in param_names:
            _create_object_for_key(params, name)

    def _config_layer(self, params):
        # num outputs
        if params.get('num_outputs', None) == 'num_classes':
            params['num_outputs'] = self.num_classes
        # set up parameters
        params['scope'] = params.pop('name')
        try:
            params['padding'] = params['padding'].upper()
        except KeyError:
            pass

    def _norm_scope(self, params):
        norm_params = params.pop('normalizer_fn', None)
        if norm_params:
            obj, norm_params = object_from_params(norm_params)
            norm_params['is_training'] = self.is_training
            params['normalizer_fn'] = obj
        # we do not have direct access to normalizer instantiation,
        # so arg_scope must be used
        if norm_params:
            return slim.arg_scope([params['normalizer_fn']], **norm_params)
        else:
            return slim.arg_scope([])

    def _overrider_scope(self, params):
        identity = lambda x: x
        biases_overrider = params.pop('biases_overrider', None) or identity
        weights_overrider = params.pop('weights_overrider', None) or identity

        def custom_getter(getter, *args, **kwargs):
            v = getter(*args, **kwargs)
            name = v.op.name
            if 'bias' in name:
                overrider = biases_overrider
            elif 'weights' in name:
                overrider = weights_overrider
            else:
                return v
            log.debug('Overriding {!r} with {!r}'.format(v.op.name, overrider))
            v = overrider(v)
            self.overridden[name] = v
            return v

        # we do not have direct access to slim.model_variable creation,
        # so arg_scope must be used
        scope = tf.get_variable_scope()
        return tf.variable_scope(scope, custom_getter=custom_getter)

    def transform(self, params):
        params = dict(params)
        # weight and bias hyperparams
        self._create_hyperobjects(params)
        # layer configs
        self._config_layer(params)
        # normalization arg_scope
        norm_scope = self._norm_scope(params)
        # overrider arg_scope
        overrider_scope = self._overrider_scope(params)
        return params, norm_scope, overrider_scope


class BaseNet(object):
    def __init__(
            self, config, images, labels, is_training,
            graph=None, reuse=None):
        super().__init__()
        #testing quantized ops, now instantiate multiple times
        self.test_list = []
        self.graph = graph or tf.Graph()
        self.config = config
        self.is_training = is_training
        self._reuse = reuse
        self.end_points = OrderedDict()
        self.end_points['images'] = images
        self.end_points['labels'] = labels
        self.instantiate()
        # self.change_vars()

    @contextmanager
    def context(self):
        graph_ctx = self.graph.as_default()
        getter = self._custom_getter()
        var_ctx = tf.variable_scope(
            self.config['name'], reuse=self._reuse, custom_getter=getter)
        cpu_ctx = slim.arg_scope([slim.model_variable], device='/cpu:0')
        with graph_ctx, var_ctx, cpu_ctx as scope:
            yield scope

    def _custom_getter(self, getter, *args, **kwargs):
        v = getter(*args, **kwargs)
        return self._variable_override(v)

    def _variable_override(self, variable):
        raise NotImplementedError

    def _add_end_point(self, key, layer):
        if key in self.end_points:
            raise KeyError(
                'layer {!r} already exists in end_points.'.format(layer))
        self.end_points[key] = layer

<<<<<<< HEAD

    def _instantiation_params(self, params):
        def create(params, key):
            p = params.get(key, None)
            if p is None:
                return
            if p is None:
                return
            p = dict(p)
            for k in p.get('_inherit', []):
                p[k] = params[k]
            cls, p = object_from_params(p)
            params[key] = cls(**p)

        params = dict(params)
        # batch norm
        norm_params = params.pop('normalizer_fn', None)
        if norm_params:
            obj, norm_params = object_from_params(norm_params)
            norm_params['is_training'] = self.is_training
            params['normalizer_fn'] = obj
        # weight and bias hyperparams
        param_names = [
            'weights_regularizer', 'biases_regularizer',
            'weights_initializer', 'biases_initializer',
            'pointwise_regularizer', 'depthwise_regularizer']
        for name in param_names:
            create(params, name)
        # layer configs
        # num outputs
        if params.get('num_outputs', None) == 'num_classes':
            params['num_outputs'] = self.config.num_classes()
        # set up parameters
        params['scope'] = params.pop('name')
        try:
            params['padding'] = params['padding'].upper()
        except KeyError:
            pass
        return params, norm_params

=======
>>>>>>> 1bb4cc87
    def _instantiate(self):
        transformer = _InstantiationParamTransformer(
            self.config.num_classes(), self.is_training)
        transform = transformer.transform
        net = self.end_points['images']
        for params in self.config.net:
            name = params['name']
            params, norm_scope, overrider_scope = transform(params)
            # get method by its name to instantiate a layer
            func, params = object_from_params(params, self, 'instantiate_')
            # instantiation
            log.debug('Instantiating {!r} with params {}'.format(name, params))
            with norm_scope, overrider_scope:
                net = func(net, params)
            # save end points
            self._add_end_point(name, net)
            if name != 'logits' and name == self.config.logits:
                self._add_end_point('logits', net)
        # overridden variables
        self.overridden = transformer.overridden

    def instantiate(self):
        # force all Variables to reside on the CPU
        with self.context():
            self._instantiate()

    def generic_instantiate(self, net, params):
        raise NotImplementedError

    def logits(self):
        return self.end_points['logits']

    def loss(self):
        try:
            return self.end_points['loss']
        except KeyError:
            pass
        labels = self.end_points['labels']
        logits = self.end_points['logits']
        with tf.name_scope('loss'):
            labels = slim.one_hot_encoding(labels, logits.shape[1])
            loss = tf.losses.softmax_cross_entropy(
                logits=logits, onehot_labels=labels)
            loss = tf.reduce_mean(loss)
            tf.add_to_collection('losses', loss)
        self._add_end_point('loss', loss)
        return loss

    def accuracy(self):
        try:
            return self.end_points['accuracy']
        except KeyError:
            pass
        logits = self.end_points['logits']
        labels = self.end_points['labels']
        acc = tf.nn.in_top_k(logits, labels, 1)
        self._add_end_point('accuracy', acc)
        return acc

    def save_graph(self):
        writer = tf.summary.FileWriter(self.config['name'], self.graph)
        writer.close()

    def info(self):
        def format_shape(shape):
            return ' x '.join(str(s or '?') for s in shape.as_list())

        param_table = [('Param', 'Shape', 'Count'), '-']
        total = 0
        for v in tf.trainable_variables():
            shape = v.get_shape()
            v_total = 1
            for dim in shape:
                v_total *= dim.value
            total += v_total
            param_table.append((v.name, format_shape(shape), v_total))
        param_table += ['-', (None, '    Total:', total)]
        param_table = tabular(param_table)

        layer_table = [('Layer', 'Shape'), '-']
        for name, layer in self.end_points.items():
            layer_table.append((name, format_shape(layer.shape)))
        layer_table = tabular(layer_table)
        return param_table + '\n' + layer_table


class Net(BaseNet):
    def instantiate_convolution(self, net, params):
        return slim.conv2d(net, **params)

    def instantiate_depthwise_separable_convolution(self, net, params):
        scope = params.pop('scope')
        num_outputs = params.pop('num_outputs')
        stride = params.pop('stride')
        kernel = params.pop('kernel_size')
        depth_multiplier = params.pop('depth_multiplier', 1)
        depthwise_regularizer = params.pop('depthwise_regularizer')
        pointwise_regularizer = params.pop('pointwise_regularizer')
        # depthwise layer
        depthwise = slim.separable_conv2d(
            net, num_outputs=None, kernel_size=kernel, stride=stride,
            weights_regularizer=depthwise_regularizer,
            depth_multiplier=1, scope='{}_depthwise'.format(scope), **params)
        # pointwise layer
        num_outputs = max(int(num_outputs * depth_multiplier), 8)
        pointwise = slim.conv2d(
            depthwise, num_outputs=num_outputs, kernel_size=[1, 1], stride=1,
            weights_regularizer=pointwise_regularizer,
            scope='{}_pointwise'.format(scope), **params)
        return pointwise

    @staticmethod
    def _reduce_kernel_size_for_small_input(params, tensor):
        shape = tensor.get_shape().as_list()
        if shape[1] is None or shape[2] is None:
            return
        kernel = params['kernel_size']
        if isinstance(kernel, int):
            kernel = [kernel, kernel]
        stride = params.get('stride', 1)
        params['kernel_size'] = [
            min(shape[1], kernel[0]), min(shape[2], kernel[1])]
        # tensorflow complains when stride > kernel size
        params['stride'] = min(stride, kernel[0], kernel[1])

    def instantiate_average_pool(self, net, params):
        self._reduce_kernel_size_for_small_input(params, net)
        return slim.avg_pool2d(net, **params)

    def instantiate_max_pool(self, net, params):
        self._reduce_kernel_size_for_small_input(params, net)
        return slim.max_pool2d(net, **params)

    def instantiate_fully_connected(self, net, params):
        return slim.fully_connected(net, **params)

    def instantiate_softmax(self, net, params):
        return slim.softmax(net, **params)

    def instantiate_dropout(self, net, params):
        params['is_training'] = self.is_training
        return slim.dropout(net, **params)

    def instantiate_squeeze(self, net, params):
        params['name'] = params.pop('scope')
        return tf.squeeze(net, **params)

    def instantiate_flatten(self, net, params):
        return slim.flatten(net, **params)

    def instantiate_local_response_normalization(self, net, params):
        params['name'] = params.pop('scope')
        return tf.nn.local_response_normalization(net, **params)

    def instantiate_convolution_split(self, net, params):
        inputs_shape = int(net.get_shape()[-1])
        groups = params['groups']
        #  if groups <= 1:
        #      raise ValueError('Number of groups must be greater than 1.')
        if inputs_shape % groups:
            raise ValueError(
                'Shape of convolution input should be divisible by the '
                'number of groups.')
        weights_shape = params['kernel_size'] + [
            inputs_shape / params['groups'], params['num_outputs']]
        with tf.variable_scope(params['scope']), tf.device('/cpu:0'):
            weights = tf.get_variable(
                'weights', shape=weights_shape,
                initializer=params['weights_initializer'])
            biases = tf.get_variable(
                'biases', shape=[params['num_outputs']],
                initializer=params['biases_initializer'])
            strides = [1, params['stride'], params['stride'], 1]
            convolve = lambda i, k: tf.nn.conv2d(
                i, k, strides=strides, padding=params['padding'])
            # no grouping
            if groups == 1:
                return tf.nn.relu(convolve(net, weights) + biases)
            # split input and weights and convolve them separately
            input_groups = tf.split(
                axis=3, num_or_size_splits=params['groups'], value=net)
            weight_groups = tf.split(
                axis=3, num_or_size_splits=params['groups'], value=weights)
            output_groups = [
                convolve(i, k) for i, k in zip(input_groups, weight_groups)]
            # concat the convolved output together again
            conv = tf.concat(axis=3, values=output_groups)
            return tf.nn.relu(conv + biases)<|MERGE_RESOLUTION|>--- conflicted
+++ resolved
@@ -3,21 +3,12 @@
 from contextlib import contextmanager
 from collections import OrderedDict
 
-import sys
-import numpy as np
 import tensorflow as tf
 from tensorflow.contrib import slim
 
-<<<<<<< HEAD
-=======
 from mayo.log import log
->>>>>>> origin/develop
 from mayo.util import object_from_params, tabular
 
-from tensorflow.python.ops import array_ops
-from tensorflow.python.ops import gen_array_ops
-from tensorflow.python.ops import gen_math_ops
-from tensorflow.python.ops import math_ops
 
 class _InstantiationParamTransformer(object):
     def __init__(self, num_classes, is_training):
@@ -112,8 +103,6 @@
             self, config, images, labels, is_training,
             graph=None, reuse=None):
         super().__init__()
-        #testing quantized ops, now instantiate multiple times
-        self.test_list = []
         self.graph = graph or tf.Graph()
         self.config = config
         self.is_training = is_training
@@ -122,24 +111,14 @@
         self.end_points['images'] = images
         self.end_points['labels'] = labels
         self.instantiate()
-        # self.change_vars()
 
     @contextmanager
     def context(self):
         graph_ctx = self.graph.as_default()
-        getter = self._custom_getter()
-        var_ctx = tf.variable_scope(
-            self.config['name'], reuse=self._reuse, custom_getter=getter)
+        var_ctx = tf.variable_scope(self.config['name'], reuse=self._reuse)
         cpu_ctx = slim.arg_scope([slim.model_variable], device='/cpu:0')
         with graph_ctx, var_ctx, cpu_ctx as scope:
             yield scope
-
-    def _custom_getter(self, getter, *args, **kwargs):
-        v = getter(*args, **kwargs)
-        return self._variable_override(v)
-
-    def _variable_override(self, variable):
-        raise NotImplementedError
 
     def _add_end_point(self, key, layer):
         if key in self.end_points:
@@ -147,49 +126,6 @@
                 'layer {!r} already exists in end_points.'.format(layer))
         self.end_points[key] = layer
 
-<<<<<<< HEAD
-
-    def _instantiation_params(self, params):
-        def create(params, key):
-            p = params.get(key, None)
-            if p is None:
-                return
-            if p is None:
-                return
-            p = dict(p)
-            for k in p.get('_inherit', []):
-                p[k] = params[k]
-            cls, p = object_from_params(p)
-            params[key] = cls(**p)
-
-        params = dict(params)
-        # batch norm
-        norm_params = params.pop('normalizer_fn', None)
-        if norm_params:
-            obj, norm_params = object_from_params(norm_params)
-            norm_params['is_training'] = self.is_training
-            params['normalizer_fn'] = obj
-        # weight and bias hyperparams
-        param_names = [
-            'weights_regularizer', 'biases_regularizer',
-            'weights_initializer', 'biases_initializer',
-            'pointwise_regularizer', 'depthwise_regularizer']
-        for name in param_names:
-            create(params, name)
-        # layer configs
-        # num outputs
-        if params.get('num_outputs', None) == 'num_classes':
-            params['num_outputs'] = self.config.num_classes()
-        # set up parameters
-        params['scope'] = params.pop('name')
-        try:
-            params['padding'] = params['padding'].upper()
-        except KeyError:
-            pass
-        return params, norm_params
-
-=======
->>>>>>> 1bb4cc87
     def _instantiate(self):
         transformer = _InstantiationParamTransformer(
             self.config.num_classes(), self.is_training)
