--- conflicted
+++ resolved
@@ -84,16 +84,7 @@
 
     def _instantiate(self):
         net = self.end_points['images']
-<<<<<<< HEAD
         self.load_pickle('./assets/lenet5.pkl')
-        if net is None:
-            # if we don't have an input, we initialize the net with
-            # a placeholder input
-            shape = (self.config.dataset.batch_size, )
-            shape += self.config.input_shape
-            net = tf.placeholder(tf.float32, shape=shape, name='input')
-=======
->>>>>>> fd69cd79
         for params in self.config.net:
             layer_name, layer_type, params, norm_params = \
                 self._instantiation_params(params)
