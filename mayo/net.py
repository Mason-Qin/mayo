from contextlib import contextmanager
from collections import OrderedDict

import tensorflow as tf
from tensorflow.contrib import slim

from mayo.util import import_from_string


class BaseNet(object):
    def __init__(
            self, config, images, labels, is_training,
            graph=None, reuse=None):
        super().__init__()
        self.graph = graph or tf.Graph()
        self.config = config
        self.is_training = is_training
        self._reuse = reuse
        self.end_points = {'images': images, 'labels': labels}
        self.instantiate()

    @contextmanager
    def context(self):
        graph_ctx = self.graph.as_default()
        var_ctx = tf.variable_scope(self.config['name'], reuse=self._reuse)
        cpu_ctx = slim.arg_scope([slim.model_variable], device='/cpu:0')
        with graph_ctx, var_ctx, cpu_ctx as scope:
            yield scope

    def _add_end_point(self, key, layer):
        if key in self.end_points:
            raise KeyError(
                'layer {!r} already exists in end_points.'.format(layer))
        self.end_points[key] = layer

    def _instantiation_params(self, params):
        def create(params, key):
            p = params.get(key, None)
            if p is None:
                return
            if p is None:
                return
            p = dict(p)
            cls = import_from_string(p.pop('type'))
            for k in p.pop('_inherit', []):
                p[k] = params[k]
            params[key] = cls(**p)

        params = dict(params)
        # batch norm
        norm_params = params.pop('normalizer_fn', None)
        if norm_params:
            norm_params = dict(norm_params)
            norm_type = norm_params.pop('type')
            norm_params['is_training'] = self.is_training
            params['normalizer_fn'] = import_from_string(norm_type)
        # weight and bias hyperparams
<<<<<<< HEAD
        param_names = [
            'weights_regularizer', 'biases_regularizer',
            'weights_initializer', 'biases_initializer',
            'pointwise_regularizer', 'depthwise_regularizer']
        for name in param_names:
            create(params, name)
=======
        create(params, 'weights_regularizer')
        create(params, 'pointwise_regularizer')
        create(params, 'depthwise_regularizer')
        create(params, 'weights_initializer')
        create(params, 'biases_initializer')
>>>>>>> 9457e654
        # layer configs
        layer_name = params.pop('name')
        layer_type = params.pop('type')
        # set up parameters
        params['scope'] = layer_name
        try:
            params['padding'] = params['padding'].upper()
        except KeyError:
            pass
        return layer_name, layer_type, params, norm_params

    def _instantiate(self):
        net = self.end_points['images']
        for params in self.config.net:
            layer_name, layer_type, params, norm_params = \
                self._instantiation_params(params)
            # get method by its name to instantiate a layer
            func_name = 'instantiate_' + layer_type
            inst_func = getattr(self, func_name, self.generic_instantiate)
            # we do not have direct access to normalizer instantiation,
            # so arg_scope must be used
            if norm_params:
                norm_scope = slim.arg_scope(
                    [params['normalizer_fn']], **norm_params)
            else:
                norm_scope = slim.arg_scope([])
            # instantiation
            try:
                with norm_scope:
                    net = inst_func(net, params)
            except NotImplementedError:
                raise NotImplementedError(
                    'Instantiation method for layer named "{}" with type "{}" '
                    'is not implemented.'.format(params['scope'], layer_type))
            # save end points
            self._add_end_point(layer_name, net)
            if layer_name != 'logits' and layer_name == self.config.logits:
                self._add_end_point('logits', net)

    def instantiate(self):
        # force all Variables to reside on the CPU
        with self.context():
            self._instantiate()

    def generic_instantiate(self, net, params):
        raise NotImplementedError

    def logits(self):
        return self.end_points['logits']

    def loss(self):
        try:
            return self.end_points['loss']
        except KeyError:
            pass
        labels = self.end_points['labels']
        logits = self.end_points['logits']
        with tf.name_scope('loss'):
            labels = slim.one_hot_encoding(labels, logits.shape[1])
            loss = tf.losses.softmax_cross_entropy(
                logits=logits, onehot_labels=labels)
            loss = tf.reduce_mean(loss)
            tf.add_to_collection('losses', loss)
        self._add_end_point('loss', loss)
        return loss

    def save_graph(self):
        writer = tf.summary.FileWriter(self.config['name'], self.graph)
        writer.close()

    def param_counts(self):
        count = OrderedDict()
        total = 0
        for v in tf.trainable_variables():
            shape = v.get_shape()
            v_total = 1
            for dim in shape:
                v_total *= dim.value
            count[v.name] = v_total
            total += v_total
        count['total'] = total
        return count


class Net(BaseNet):
    def instantiate_convolution(self, net, params):
        return slim.conv2d(net, **params)

    def instantiate_depthwise_separable_convolution(self, net, params):
        scope = params.pop('scope')
        num_outputs = params.pop('num_outputs')
        stride = params.pop('stride')
        kernel = params.pop('kernel_size')
        depth_multiplier = params.pop('depth_multiplier', 1)
        depthwise_regularizer = params.pop('depthwise_regularizer')
        pointwise_regularizer = params.pop('pointwise_regularizer')
        # depthwise layer
        depthwise = slim.separable_conv2d(
            net, num_outputs=None, kernel_size=kernel, stride=stride,
            weights_regularizer=depthwise_regularizer,
            depth_multiplier=1, scope='{}_depthwise'.format(scope), **params)
        # pointwise layer
        num_outputs = max(int(num_outputs * depth_multiplier), 8)
        pointwise = slim.conv2d(
            depthwise, num_outputs=num_outputs, kernel_size=[1, 1], stride=1,
            weights_regularizer=pointwise_regularizer,
            scope='{}_pointwise'.format(scope), **params)
        return pointwise

    @staticmethod
    def _reduce_kernel_size_for_small_input(params, tensor):
        shape = tensor.get_shape().as_list()
        if shape[1] is None or shape[2] is None:
            return
        kernel = params['kernel_size']
        stride = params.get('stride', 1)
        params['kernel_size'] = [
            min(shape[1], kernel[0]), min(shape[2], kernel[1])]
        # tensorflow complains when stride > kernel size
        params['stride'] = min(stride, kernel[0], kernel[1])

    def instantiate_average_pool(self, net, params):
        self._reduce_kernel_size_for_small_input(params, net)
        return slim.avg_pool2d(net, **params)

    def instantiate_max_pool(self, net, params):
        self._reduce_kernel_size_for_small_input(params, net)
        return slim.max_pool2d(net, **params)

    def instantiate_fully_connected(self, net, params):
        return slim.fully_connected(net, **params)

    def instantiate_softmax(self, net, params):
        return slim.softmax(net, **params)

    def instantiate_dropout(self, net, params):
        params['is_training'] = self.is_training
        return slim.dropout(net, **params)

    def instantiate_squeeze(self, net, params):
        params['name'] = params.pop('scope')
        return tf.squeeze(net, **params)

    def instantiate_flatten(self, net, params):
        return slim.flatten(net, **params)<|MERGE_RESOLUTION|>--- conflicted
+++ resolved
@@ -55,20 +55,12 @@
             norm_params['is_training'] = self.is_training
             params['normalizer_fn'] = import_from_string(norm_type)
         # weight and bias hyperparams
-<<<<<<< HEAD
         param_names = [
             'weights_regularizer', 'biases_regularizer',
             'weights_initializer', 'biases_initializer',
             'pointwise_regularizer', 'depthwise_regularizer']
         for name in param_names:
             create(params, name)
-=======
-        create(params, 'weights_regularizer')
-        create(params, 'pointwise_regularizer')
-        create(params, 'depthwise_regularizer')
-        create(params, 'weights_initializer')
-        create(params, 'biases_initializer')
->>>>>>> 9457e654
         # layer configs
         layer_name = params.pop('name')
         layer_type = params.pop('type')
