from contextlib import contextmanager
from collections import OrderedDict

import sys
import numpy as np
import tensorflow as tf
from tensorflow.contrib import slim

from mayo.util import object_from_params, tabular

from tensorflow.python.ops import array_ops
from tensorflow.python.ops import gen_array_ops
from tensorflow.python.ops import gen_math_ops
from tensorflow.python.ops import math_ops

class BaseNet(object):
    def __init__(
            self, config, images, labels, is_training,
            graph=None, reuse=None):
        super().__init__()
        #testing quantized ops, now instantiate multiple times
        self.test_list = []
        self.graph = graph or tf.Graph()
        self.config = config
        self.is_training = is_training
        self._reuse = reuse
        self.end_points = OrderedDict()
        self.end_points['images'] = images
        self.end_points['labels'] = labels
        self.instantiate()
        # self.change_vars()

    @contextmanager
    def context(self):
        graph_ctx = self.graph.as_default()
        getter = self._custom_getter()
        var_ctx = tf.variable_scope(
            self.config['name'], reuse=self._reuse, custom_getter=getter)
        cpu_ctx = slim.arg_scope([slim.model_variable], device='/cpu:0')
        with graph_ctx, var_ctx, cpu_ctx as scope:
            yield scope

<<<<<<< HEAD
    @contextmanager
    def custom_getter_scope(self, custom_getter):
        scope = tf.get_variable_scope()
        with tf.variable_scope(scope, custom_getter=custom_getter):
            yield

    def remap_variables(self, fn):
        def custom_getter(getter, *args, **kwargs):
            v = getter(*args, **kwargs)
            return fn(v)
        return (self.custom_getter_scope(custom_getter))

    def instantiate(self):
        def new_get_variable(v):
            name = v.op.name
            op = self.fixed_point_quantize(v, 2, 4)
            op = self.pruning_test(v, name)
            self.test_list.append(op)
            return op
        # force all Variables to reside on the CPU
        with self.remap_variables(new_get_variable), self.context():
            self._instantiate()
=======
    def _custom_getter(self, getter, *args, **kwargs):
        v = getter(*args, **kwargs)
        return self._variable_override(v)

    def _variable_override(self, variable):
        raise NotImplementedError

    def _add_end_point(self, key, layer):
        if key in self.end_points:
            raise KeyError(
                'layer {!r} already exists in end_points.'.format(layer))
        self.end_points[key] = layer
>>>>>>> 760573df


    def _instantiation_params(self, params):
        def create(params, key):
            p = params.get(key, None)
            if p is None:
                return
            if p is None:
                return
            p = dict(p)
            cls, p = object_from_params(p)
            for k in p.pop('_inherit', []):
                p[k] = params[k]
            params[key] = cls(**p)

        params = dict(params)
        # batch norm
        norm_params = params.pop('normalizer_fn', None)
        if norm_params:
            obj, norm_params = object_from_params(norm_params)
            norm_params['is_training'] = self.is_training
            params['normalizer_fn'] = obj
        # weight and bias hyperparams
        param_names = [
            'weights_regularizer', 'biases_regularizer',
            'weights_initializer', 'biases_initializer',
            'pointwise_regularizer', 'depthwise_regularizer']
        for name in param_names:
            create(params, name)
        # layer configs
        layer_name = params.pop('name')
        # num outputs
        if params.get('num_outputs', None) == 'num_classes':
            params['num_outputs'] = self.config.num_classes()
        # set up parameters
        params['scope'] = layer_name
        try:
            params['padding'] = params['padding'].upper()
        except KeyError:
            pass
        return layer_name, params, norm_params

    def _instantiate(self):
        net = self.end_points['images']
        for params in self.config.net:
            name, params, norm_params = self._instantiation_params(params)
            # we do not have direct access to normalizer instantiation,
            # so arg_scope must be used
            if norm_params:
                norm_scope = slim.arg_scope(
                    [params['normalizer_fn']], **norm_params)
            else:
                norm_scope = slim.arg_scope([])
            # get method by its name to instantiate a layer
            func, params = object_from_params(params, self, 'instantiate_')
            # instantiation
            with norm_scope:
                net = func(net, params)
            # save end points
            self._add_end_point(name, net)
            if name != 'logits' and name == self.config.logits:
                self._add_end_point('logits', net)

    def instantiate(self):
        # force all Variables to reside on the CPU
        with self.context():
            self._instantiate()

    def generic_instantiate(self, net, params):
        raise NotImplementedError

    def logits(self):
        return self.end_points['logits']

    def loss(self):
        try:
            return self.end_points['loss']
        except KeyError:
            pass
        labels = self.end_points['labels']
        logits = self.end_points['logits']
        with tf.name_scope('loss'):
            labels = slim.one_hot_encoding(labels, logits.shape[1])
            loss = tf.losses.softmax_cross_entropy(
                logits=logits, onehot_labels=labels)
            loss = tf.reduce_mean(loss)
            tf.add_to_collection('losses', loss)
        self._add_end_point('loss', loss)
        return loss

    def save_graph(self):
        writer = tf.summary.FileWriter(self.config['name'], self.graph)
        writer.close()

    def info(self):
        def format_shape(shape):
            return ' x '.join(
                '?' if s is None else str(s) for s in shape.as_list())

        param_table = [('Param', 'Shape', 'Count'), '-']
        total = 0
        for v in tf.trainable_variables():
            shape = v.get_shape()
            v_total = 1
            for dim in shape:
                v_total *= dim.value
            total += v_total
            param_table.append((v.name, format_shape(shape), v_total))
        param_table += ['-', (None, '    Total:', total)]
        param_table = tabular(param_table)

        layer_table = [('Layer', 'Shape'), '-']
        for name, layer in self.end_points.items():
            layer_table.append((name, format_shape(layer.shape)))
        layer_table = tabular(layer_table)
        return param_table + '\n' + layer_table


class Net(BaseNet):
    def instantiate_convolution(self, net, params):
        return slim.conv2d(net, **params)

    def instantiate_depthwise_separable_convolution(self, net, params):
        scope = params.pop('scope')
        num_outputs = params.pop('num_outputs')
        stride = params.pop('stride')
        kernel = params.pop('kernel_size')
        depth_multiplier = params.pop('depth_multiplier', 1)
        depthwise_regularizer = params.pop('depthwise_regularizer')
        pointwise_regularizer = params.pop('pointwise_regularizer')
        # depthwise layer
        depthwise = slim.separable_conv2d(
            net, num_outputs=None, kernel_size=kernel, stride=stride,
            weights_regularizer=depthwise_regularizer,
            depth_multiplier=1, scope='{}_depthwise'.format(scope), **params)
        # pointwise layer
        num_outputs = max(int(num_outputs * depth_multiplier), 8)
        pointwise = slim.conv2d(
            depthwise, num_outputs=num_outputs, kernel_size=[1, 1], stride=1,
            weights_regularizer=pointwise_regularizer,
            scope='{}_pointwise'.format(scope), **params)
        return pointwise

    @staticmethod
    def _reduce_kernel_size_for_small_input(params, tensor):
        shape = tensor.get_shape().as_list()
        if shape[1] is None or shape[2] is None:
            return
        kernel = params['kernel_size']
        stride = params.get('stride', 1)
        params['kernel_size'] = [
            min(shape[1], kernel[0]), min(shape[2], kernel[1])]
        # tensorflow complains when stride > kernel size
        params['stride'] = min(stride, kernel[0], kernel[1])

    def instantiate_average_pool(self, net, params):
        self._reduce_kernel_size_for_small_input(params, net)
        return slim.avg_pool2d(net, **params)

    def instantiate_max_pool(self, net, params):
        self._reduce_kernel_size_for_small_input(params, net)
        return slim.max_pool2d(net, **params)

    def instantiate_fully_connected(self, net, params):
        return slim.fully_connected(net, **params)

    def instantiate_softmax(self, net, params):
        return slim.softmax(net, **params)

    def instantiate_dropout(self, net, params):
        params['is_training'] = self.is_training
        return slim.dropout(net, **params)

    def instantiate_squeeze(self, net, params):
        params['name'] = params.pop('scope')
        return tf.squeeze(net, **params)

<<<<<<< HEAD
    def instantiate_softmax(self, net, params):
        return slim.softmax(net, **params)

    def instantiate_fully_connected(self, net, params):
        if params['scope'] == 'logits':
            weights = tf.get_variable('logits/weights',
                                    shape = [512,11],
                                    initializer = tf.truncated_normal_initializer)
            bias = tf.get_variable('logits/biases',
                                    shape = [11],
                                    initializer = tf.truncated_normal_initializer)
            self.test_w = weights
            return  tf.nn.relu(tf.matmul(net, weights) + bias)
        else:
            return slim.fully_connected(net, **params)

    def instantiate_flatten(self, net, params):
        return slim.flatten(net, **params)

    def instantiate_max_pool(self, net, params):
        return slim.max_pool2d(net, **params)

    def pruning_test(self, x, name):
        if 'logits' in name and 'weights' in name:
            print(name)
            mask = np.ones([512,11])
            mask[1:] = 0
            mask = tf.constant(mask, dtype=tf.float32)
            return tf.multiply(mask,x)
        else:
            return x

    def fixed_point_quantize(self, x, n, f):
        '''
        1 bit sign, n bit int and f bit frac
        ref:
        https://github.com/tensorflow/tensorflow/blob/r1.3/tensorflow/python/ops/array_grad.py
        '''
        G = tf.get_default_graph()

        # shift left f bits
        x = x * (2**f)
        # quantize
        with G.gradient_override_map({"Round":"Identity"}):
            x = tf.round(x)
        # shift right f bits
        x = tf.div(x, 2 ** f)

        # cap int
        int_max = 2 ** n
        x = tf.clip_by_value(x, -int_max, int_max)
        # x = x * 0
        return x
=======
    def instantiate_flatten(self, net, params):
        return slim.flatten(net, **params)

    def instantiate_lrn(self, net, params):
        params['name'] = params.pop('scope')
        return tf.nn.local_response_normalization(net, **params)
>>>>>>> 760573df
<|MERGE_RESOLUTION|>--- conflicted
+++ resolved
@@ -40,30 +40,6 @@
         with graph_ctx, var_ctx, cpu_ctx as scope:
             yield scope
 
-<<<<<<< HEAD
-    @contextmanager
-    def custom_getter_scope(self, custom_getter):
-        scope = tf.get_variable_scope()
-        with tf.variable_scope(scope, custom_getter=custom_getter):
-            yield
-
-    def remap_variables(self, fn):
-        def custom_getter(getter, *args, **kwargs):
-            v = getter(*args, **kwargs)
-            return fn(v)
-        return (self.custom_getter_scope(custom_getter))
-
-    def instantiate(self):
-        def new_get_variable(v):
-            name = v.op.name
-            op = self.fixed_point_quantize(v, 2, 4)
-            op = self.pruning_test(v, name)
-            self.test_list.append(op)
-            return op
-        # force all Variables to reside on the CPU
-        with self.remap_variables(new_get_variable), self.context():
-            self._instantiate()
-=======
     def _custom_getter(self, getter, *args, **kwargs):
         v = getter(*args, **kwargs)
         return self._variable_override(v)
@@ -76,7 +52,6 @@
             raise KeyError(
                 'layer {!r} already exists in end_points.'.format(layer))
         self.end_points[key] = layer
->>>>>>> 760573df
 
 
     def _instantiation_params(self, params):
@@ -254,65 +229,9 @@
         params['name'] = params.pop('scope')
         return tf.squeeze(net, **params)
 
-<<<<<<< HEAD
-    def instantiate_softmax(self, net, params):
-        return slim.softmax(net, **params)
-
-    def instantiate_fully_connected(self, net, params):
-        if params['scope'] == 'logits':
-            weights = tf.get_variable('logits/weights',
-                                    shape = [512,11],
-                                    initializer = tf.truncated_normal_initializer)
-            bias = tf.get_variable('logits/biases',
-                                    shape = [11],
-                                    initializer = tf.truncated_normal_initializer)
-            self.test_w = weights
-            return  tf.nn.relu(tf.matmul(net, weights) + bias)
-        else:
-            return slim.fully_connected(net, **params)
-
     def instantiate_flatten(self, net, params):
         return slim.flatten(net, **params)
 
-    def instantiate_max_pool(self, net, params):
-        return slim.max_pool2d(net, **params)
-
-    def pruning_test(self, x, name):
-        if 'logits' in name and 'weights' in name:
-            print(name)
-            mask = np.ones([512,11])
-            mask[1:] = 0
-            mask = tf.constant(mask, dtype=tf.float32)
-            return tf.multiply(mask,x)
-        else:
-            return x
-
-    def fixed_point_quantize(self, x, n, f):
-        '''
-        1 bit sign, n bit int and f bit frac
-        ref:
-        https://github.com/tensorflow/tensorflow/blob/r1.3/tensorflow/python/ops/array_grad.py
-        '''
-        G = tf.get_default_graph()
-
-        # shift left f bits
-        x = x * (2**f)
-        # quantize
-        with G.gradient_override_map({"Round":"Identity"}):
-            x = tf.round(x)
-        # shift right f bits
-        x = tf.div(x, 2 ** f)
-
-        # cap int
-        int_max = 2 ** n
-        x = tf.clip_by_value(x, -int_max, int_max)
-        # x = x * 0
-        return x
-=======
-    def instantiate_flatten(self, net, params):
-        return slim.flatten(net, **params)
-
     def instantiate_lrn(self, net, params):
         params['name'] = params.pop('scope')
-        return tf.nn.local_response_normalization(net, **params)
->>>>>>> 760573df
+        return tf.nn.local_response_normalization(net, **params)