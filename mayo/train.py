import time
import math

import tensorflow as tf

from mayo.log import log
from mayo.net import Net
from mayo.util import delta, every, moving_metrics, memoize, object_from_params
from mayo.preprocess import Preprocess
from mayo.checkpoint import CheckpointHandler


def _global_step(dtype=tf.int32):
    return tf.get_variable(
        'global_step', [], initializer=tf.constant_initializer(0),
        trainable=False, dtype=dtype)


class Train(object):
    def __init__(self, config):
        super().__init__()
        self.config = config
        self._graph = tf.Graph()
        self._nets = []
        self._preprocessor = Preprocess(self.config)
        self._init()

    @property
    @memoize
    def global_step(self):
        return _global_step()

    @property
    @memoize
    def imgs_seen(self):
        return tf.get_variable(
            'imgs_seen', shape=[],
            initializer=tf.constant_initializer(0),
            trainable=False, dtype=tf.int64)

    @property
    @memoize
    def learning_rate(self):
        params = self.config.train.learning_rate
        lr_class, params = object_from_params(params)
        if lr_class is tf.train.piecewise_constant:
            step_name = 'x'
        else:
            step_name = 'global_step'
        params[step_name] = self.global_step
        return lr_class(**params)

    @property
    @memoize
    def optimizer(self):
        params = self.config.train.optimizer
        optimizer_class, params = object_from_params(params)
        return optimizer_class(self.learning_rate, **params)

    def tower_loss(self, images, labels, reuse):
        net = Net(
            self.config, images, labels, True, graph=self._graph, reuse=reuse)
        self._nets.append(net)
        return net.loss(), net.accuracy()

    @staticmethod
    def _average_gradients(tower_grads):
        average_grads = []
        for grad_and_vars in zip(*tower_grads):
            grads = []
            for g, _ in grad_and_vars:
                # add 0 dimension to the gradients to represent the tower
                g = tf.expand_dims(g, 0)
                grads.append(g)
            # average over the 'tower' dimension.
            grad = tf.concat(axis=0, values=grads)
            grad = tf.reduce_mean(grad, 0)
            # simply return the first tower's pointer to the Variable
            v = grad_and_vars[0][1]
            grad_and_var = (grad, v)
            average_grads.append(grad_and_var)
        return average_grads

    def _setup_gradients(self):
        config = self.config.system
        # ensure batch size is divisible by number of gpus
        if config.batch_size % config.num_gpus != 0:
            raise ValueError(
                'Batch size must be divisible by number of devices')
        # initialize images and labels
        images_splits, labels_splits = self._preprocessor.preprocess_train()
        # for each gpu
        iterator = enumerate(zip(images_splits, labels_splits))
        tower_grads = []
        reuse = None
        for i, (images_split, label_split) in iterator:
            log.debug('Instantiating loss for GPU #{}.'.format(i))
            # loss with the proper nested contexts
            name = 'tower_{}'.format(i)
            with tf.device('/gpu:{}'.format(i)), tf.name_scope(name):
                # loss from the final tower
                self._loss, self._acc = self.tower_loss(
                    images_split, label_split, reuse)
                reuse = True
                # batch norm updates from the final tower
                with self._graph.as_default():
                    # summaries from the final tower
                    summaries = tf.get_collection(tf.GraphKeys.SUMMARIES)
                    self._batch_norm_updates = tf.get_collection(
                        tf.GraphKeys.UPDATE_OPS, name)
                # gradients from all towers
                grads = self.optimizer.compute_gradients(self._loss)
                tower_grads.append(grads)
        self._gradients = self._average_gradients(tower_grads)
        # update num imgs
        self._imgs_seen_op = tf.assign_add(self.imgs_seen, config.batch_size)
        # summaries
        summaries += [
            tf.summary.scalar('learning_rate', self.learning_rate),
            tf.summary.scalar('loss', self._loss)]
        self._summary_op = tf.summary.merge(summaries)

    def _setup_train_operation(self):
        app_grad_op = self.optimizer.apply_gradients(
            self._gradients, global_step=self.global_step)
        ops = [app_grad_op]
        decay = self.config.train.get('moving_average_decay', 0)
        if decay:
            # instantiate moving average if moving_average_decay is supplied
            var_avgs = tf.train.ExponentialMovingAverage(
                self.config.train.moving_average_decay, self.global_step)
            var_avgs_op = var_avgs.apply(
                tf.trainable_variables() + tf.moving_average_variables())
            ops.append(var_avgs_op)
        bn_op = tf.group(*self._batch_norm_updates)
        ops.append(bn_op)
        self._train_op = tf.group(*ops)

    def _init_session(self):
        # build an initialization operation to run below
        init = tf.global_variables_initializer()
        config = tf.ConfigProto(allow_soft_placement=True)
        self._session = tf.Session(config=config)
        self._session.run(init)

    def _init(self):
        log.info('Instantiating...')
        with self._graph.as_default():
            self._setup_gradients()
            self._setup_train_operation()
            log.info('Initializing session...')
            self._init_session()
            # checkpoint
            system = self.config.system
            self._checkpoint = CheckpointHandler(
                self._session, system.checkpoint.load, system.checkpoint.save,
                system.search_paths.checkpoints)
            self._checkpoint.load()
            tf.train.start_queue_runners(sess=self._session)
            self._nets[0].save_graph()

    def _update_progress(self, epoch, loss, accuracy, cp_epoch):
        metric_count = self.config.system.metrics_history_count
        if not isinstance(cp_epoch, str):
            cp_epoch = '{:.2f}'.format(cp_epoch)
        info = 'epoch: {:.2f} | loss: {:10f}{:5}'
        info += ' | acc: {:5.2f}% | ckpt: {}'
        loss_mean, loss_std = moving_metrics(
            'train.loss', loss, over=metric_count)
        loss_std = '±{}%'.format(int(loss_std / loss_mean * 100))
        acc_percent = sum(accuracy) / self.config.system.batch_size
        acc_percent *= self.config.system.num_gpus * 100
        acc_mean = moving_metrics(
            'train.accuracy', acc_percent, std=False, over=metric_count)
        info = info.format(epoch, loss_mean, loss_std, acc_mean, cp_epoch)
        # performance
        interval = delta('train.duration', time.time())
        if interval != 0:
            imgs = epoch * self.config.dataset.num_examples_per_epoch.train
            imgs_per_step = delta('train.step.imgs', imgs)
            imgs_per_sec = imgs_per_step / float(interval)
            imgs_per_sec = moving_metrics(
                'train.imgs_per_sec', imgs_per_sec,
                std=False, over=metric_count)
            info += ' | tp: {:4.0f}/s'.format(imgs_per_sec)
        log.info(info, update=True)

    @property
    @memoize
    def _summary_writer(self):
        path = self.config.system.search_paths.summaries[0]
        return tf.summary.FileWriter(path, graph=self._graph)

    def _save_summary(self, epoch):
        summary = self._session.run(self._summary_op)
        self._summary_writer.add_summary(summary, epoch)

    def once(self):
        tasks = [
            self._train_op, self._loss, self._acc, self._imgs_seen_op]
        _, loss, acc, imgs_seen = self._session.run(tasks)
        return loss, acc, imgs_seen

    def update_overriders(self):
        with self._graph.as_default():
            ops = []
            for n in self._nets:
                ops += n.update_overriders()
            log.info('Updating overrider variables...')
            self._session.run(ops)

    def train(self):
<<<<<<< HEAD
        epoch = self._epoch.eval(session=self._session)
        step = cp_step = self._step
        curr_step = 0
        prev_epoch = epoch
        saving_interval = self.config.system.saving_interval
        # training start
=======
        imgs_per_epoch = self.config.dataset.num_examples_per_epoch.train
        # init
>>>>>>> 43b093da
        log.info('Training start.')
        epoch = self._session.run(self.imgs_seen) / imgs_per_epoch
        cp_epoch = math.floor(epoch)
        # train iterations
        system = self.config.system
        max_epochs = system.max_epochs
        cp_interval = system.checkpoint.save.get('interval', 0)
        try:
            while epoch <= max_epochs:
                loss, acc, imgs_seen = self.once()
                epoch = imgs_seen / imgs_per_epoch
                if math.isnan(loss):
                    raise ValueError('Model diverged with a nan-valued loss.')
<<<<<<< HEAD
                epoch = self._update_progress(step, imgs_seen, loss,
                                              acc, epoch, cp_step)
                curr_step += 1
                if ((int(prev_epoch) != int(epoch)) and
                        (epoch % saving_interval == 0)) or epoch == max_epochs:
                    self._save_summary(step)
                    if self.config.system.checkpoint.save:
                        epoch = self._update_progress(step, imgs_seen, loss,
                                                      acc, epoch, cp_step)
                        with log.use_level('warn'):
                            self._checkpoint.save(step)
                        cp_step = step
                step += 1
                prev_epoch = epoch
=======
                self._update_progress(epoch, loss, acc, cp_epoch)
                summary_delta = delta('train.summary.epoch', epoch)
                if system.save_summary and summary_delta >= 0.1:
                    self._save_summary(epoch)
                cp_epoch = math.floor(epoch)
                if cp_interval > 0:
                    if every('train.checkpoint.epoch', cp_epoch, cp_interval):
                        self._update_progress(epoch, loss, acc, 'saving')
                        with log.use_level('warn'):
                            self._checkpoint.save(cp_epoch)
>>>>>>> 43b093da
        except KeyboardInterrupt:
            pass
        # interrupt
        try:
            log.info('Stopped.')
            timeout_secs = 3
            for i in range(timeout_secs):
                log.info(
                    'Saving checkpoint in {} seconds...'
                    .format(timeout_secs - i), update=True)
                time.sleep(1)
        except KeyboardInterrupt:
            log.info('We give up.')
            return
        self._checkpoint.save('latest')<|MERGE_RESOLUTION|>--- conflicted
+++ resolved
@@ -210,17 +210,8 @@
             self._session.run(ops)
 
     def train(self):
-<<<<<<< HEAD
-        epoch = self._epoch.eval(session=self._session)
-        step = cp_step = self._step
-        curr_step = 0
-        prev_epoch = epoch
-        saving_interval = self.config.system.saving_interval
-        # training start
-=======
         imgs_per_epoch = self.config.dataset.num_examples_per_epoch.train
         # init
->>>>>>> 43b093da
         log.info('Training start.')
         epoch = self._session.run(self.imgs_seen) / imgs_per_epoch
         cp_epoch = math.floor(epoch)
@@ -234,22 +225,6 @@
                 epoch = imgs_seen / imgs_per_epoch
                 if math.isnan(loss):
                     raise ValueError('Model diverged with a nan-valued loss.')
-<<<<<<< HEAD
-                epoch = self._update_progress(step, imgs_seen, loss,
-                                              acc, epoch, cp_step)
-                curr_step += 1
-                if ((int(prev_epoch) != int(epoch)) and
-                        (epoch % saving_interval == 0)) or epoch == max_epochs:
-                    self._save_summary(step)
-                    if self.config.system.checkpoint.save:
-                        epoch = self._update_progress(step, imgs_seen, loss,
-                                                      acc, epoch, cp_step)
-                        with log.use_level('warn'):
-                            self._checkpoint.save(step)
-                        cp_step = step
-                step += 1
-                prev_epoch = epoch
-=======
                 self._update_progress(epoch, loss, acc, cp_epoch)
                 summary_delta = delta('train.summary.epoch', epoch)
                 if system.save_summary and summary_delta >= 0.1:
@@ -260,7 +235,6 @@
                         self._update_progress(epoch, loss, acc, 'saving')
                         with log.use_level('warn'):
                             self._checkpoint.save(cp_epoch)
->>>>>>> 43b093da
         except KeyboardInterrupt:
             pass
         # interrupt
