import os
import time
<<<<<<< HEAD
import sys
=======
import itertools
>>>>>>> 760573df

import numpy as np
import tensorflow as tf

from mayo.log import log
from mayo.net import Net
from mayo.util import memoize, object_from_params
from mayo.preprocess import Preprocess
from mayo.checkpoint import CheckpointHandler


def _average_gradients(tower_grads):
    average_grads = []
    for grad_and_vars in zip(*tower_grads):
        grads = []
        for g, _ in grad_and_vars:
            # add 0 dimension to the gradients to represent the tower
            g = tf.expand_dims(g, 0)
            grads.append(g)
        # average over the 'tower' dimension.
        grad = tf.concat(axis=0, values=grads)
        grad = tf.reduce_mean(grad, 0)
        # simply return the first tower's pointer to the Variable
        v = grad_and_vars[0][1]
        grad_and_var = (grad, v)
        average_grads.append(grad_and_var)
    return average_grads


class Train(object):
    progress_indicator = itertools.cycle(reversed('⣾⣽⣻⢿⡿⣟⣯⣷'))
    average_count = 100

    def __init__(self, config):
        super().__init__()
        self.config = config
        self._graph = tf.Graph()
        self._preprocessor = Preprocess(self.config)

    @property
    @memoize
    def global_step(self):
        initializer = tf.constant_initializer(0)
        global_step = tf.get_variable(
            'global_step', [], initializer=initializer, trainable=False)
        return global_step

    @property
    @memoize
    def learning_rate(self):
        params = self.config.train.learning_rate
        steps_per_epoch = self.config.dataset.num_examples_per_epoch.train
        # 1 step == 1 batch
        steps_per_epoch /= self.config.system.batch_size
        decay_steps = int(steps_per_epoch * params.num_epochs_per_decay)
        return tf.train.exponential_decay(
            params.initial, self.global_step, decay_steps,
            params.decay_factor, staircase=True)

    @property
    @memoize
    def optimizer(self):
        params = self.config.train.optimizer
        optimizer_class, params = object_from_params(params)
        return optimizer_class(self.learning_rate, **params)

    def tower_loss(self, images, labels, reuse):
        self._net = Net(
<<<<<<< HEAD
            self.config, images, labels, graph=self._graph, reuse=reuse)
        #test ops
        print(self._net.test_list)
=======
            self.config, images, labels, True, graph=self._graph, reuse=reuse)
>>>>>>> 760573df
        return self._net.loss()

    def _setup_gradients(self):
        config = self.config.system
        # ensure batch size is divisible by number of gpus
        if config.batch_size % config.num_gpus != 0:
            raise ValueError(
                'Batch size must be divisible by number of devices')

        # initialize images and labels
        images_splits, labels_splits = self._preprocessor.preprocess_train()
        # for each gpu
        iterator = enumerate(zip(images_splits, labels_splits))
        tower_grads = []
        reuse = None
        for i, (images_split, label_split) in iterator:
            # loss with the proper nested contexts
            name = 'tower_{}'.format(i)
            with tf.device('/gpu:{}'.format(i)), tf.name_scope(name):
                # loss from the final tower
                self._loss = self.tower_loss(
                    images_split, label_split, reuse)
                reuse = True
                # batch norm updates from the final tower
                with self._graph.as_default():
                    # summaries from the final tower
                    summaries = tf.get_collection(tf.GraphKeys.SUMMARIES)
                    self._batch_norm_updates = tf.get_collection(
                        tf.GraphKeys.UPDATE_OPS, name)
                # gradients from all towers
                grads = self.optimizer.compute_gradients(self._loss)
                tower_grads.append(grads)
        self._gradients = _average_gradients(tower_grads)
        # summaries
        summaries += [
            tf.summary.scalar('learning_rate', self.learning_rate),
            tf.summary.scalar('loss', self._loss)]
        self._summary_op = tf.summary.merge(summaries)

    def _setup_train_operation(self):
        app_grad_op = self.optimizer.apply_gradients(
            self._gradients, global_step=self.global_step)
        app_grad_op = self.optimizer.apply_gradients(
            self._gradients, global_step=self.global_step)
        var_avgs = tf.train.ExponentialMovingAverage(
            self.config.train.moving_average_decay, self.global_step)
        var_avgs_op = var_avgs.apply(
            tf.trainable_variables() + tf.moving_average_variables())
        bn_op = tf.group(*self._batch_norm_updates)
        self._train_op = tf.group(app_grad_op, var_avgs_op, bn_op)

    def _init_session(self):
        # build an initialization operation to run below
        init = tf.global_variables_initializer()
        config = tf.ConfigProto(allow_soft_placement=True)
        self._session = tf.Session(config=config)
        self._session.run(init)

    def _to_epoch(self, step):
        epoch = step * self.config.system.batch_size
        return epoch / float(self.config.dataset.num_examples_per_epoch.train)

    def _moving_average(self, name, value, std=True):
        name = '_ma_{}'.format(name)
        history = getattr(self, name, [])
        if len(history) == self.average_count:
            history.pop(0)
        history.add(value)
        setattr(self, name, history)
        mean = np.mean(history)
        if not std:
            return mean
        return mean, np.std(history)

    def _update_progress(self, step, loss, cp_step):
        ind = next(self.progress_indicator)
        epoch = self._to_epoch(step)
        if not isinstance(cp_step, str):
            cp_step = '{:6.2f}'.format(self._to_epoch(cp_step))
        info = '{} | epoch: {:6.2f} | loss: {:8.3g}±{5.0f} | ckpt: {}'
        loss_mean, loss_std = self._moving_average('loss', loss)
        info = info.format(
            ind, epoch, loss_mean, cp_step)
        # performance
        now = time.time()
        duration = now - getattr(self, '_prev_time', now)
        if duration != 0:
            num_steps = step - getattr(self, '_prev_step', step)
            imgs_per_sec = num_steps * self.config.system.batch_size
            imgs_per_sec /= float(duration)
            imgs_per_sec = self._moving_average(
                'imgs_per_sec', imgs_per_sec, std=False)
            info += ' | tp: {:4.0f}/s'.format(imgs_per_sec)
        log.info(info, update=True)
        self._prev_time = now
        self._prev_step = step

    @property
    @memoize
    def _summary_writer(self):
        path = self.config.system.search_paths.summaries[0]
        directory = os.path.join(
            path, self.config.name, self.config.dataset.name)
        return tf.summary.FileWriter(directory, graph=self._graph)

    def _save_summary(self, step):
        summary = self._session.run(self._summary_op)
        self._summary_writer.add_summary(summary, step)

    def _train(self):
        log.info('Instantiating...')
        self._setup_gradients()
        self._setup_train_operation()
        log.info('Initializing session...')
        self._init_session()
        checkpoint = CheckpointHandler(
            self._session, self.config.name, self.config.dataset.name,
            self.config.system.search_paths.checkpoints)
        cp_step = step = checkpoint.load()
        curr_step = 0
        tf.train.start_queue_runners(sess=self._session)
        self._net.save_graph()
        log.info('Training start')
        # train iterations
        max_steps = self.config.system.max_steps
        try:
<<<<<<< HEAD
            while step < config.max_steps:
                #test fixed-point quantization
                _, loss, test_val, test_w= self._session.run([self._train_op, self._loss, self._net.test_list[0], self._net.test_w])
                if np.isnan(loss):
                    raise ValueError('model diverged with a nan-valued loss')
                losses.append(loss)
                if step % 100 == 0:
                    # print(tf.trainable_variables()[0], tf.trainable_variables()[1])
                    # print(tf.trainable_variables()[0].eval(session = self._session))
                    # print(tf.trainable_variables()[1].eval(session = self._session))
                    # print one value to prove quantization is working
                    print(test_val)
                    print(test_w)
                    sys.exit()
                    self._update_progress(step, losses)
                    losses = []
                if step % 1000 == 0:
=======
            while step < max_steps:
                _, loss = self._session.run([self._train_op, self._loss])
                if np.isnan(loss):
                    raise ValueError('Model diverged with a nan-valued loss')
                self._update_progress(step, loss, cp_step)
                if curr_step % 1000 == 0:
>>>>>>> 760573df
                    self._save_summary(step)
                curr_step += 1
                if curr_step % 5000 == 0 or curr_step == max_steps:
                    self._update_progress(step, loss, 'saving')
                    with log.level('warn'):
                        checkpoint.save(step)
                    cp_step = step
                step += 1
        except KeyboardInterrupt:
            log.info('Stopped, saving checkpoint in 3 seconds.')
        try:
            time.sleep(3)
        except KeyboardInterrupt:
            return
        checkpoint.save(step)

    def train(self):
        with self._graph.as_default(), tf.device('/cpu:0'):
            self._train()<|MERGE_RESOLUTION|>--- conflicted
+++ resolved
@@ -1,10 +1,6 @@
 import os
 import time
-<<<<<<< HEAD
-import sys
-=======
 import itertools
->>>>>>> 760573df
 
 import numpy as np
 import tensorflow as tf
@@ -73,13 +69,7 @@
 
     def tower_loss(self, images, labels, reuse):
         self._net = Net(
-<<<<<<< HEAD
-            self.config, images, labels, graph=self._graph, reuse=reuse)
-        #test ops
-        print(self._net.test_list)
-=======
             self.config, images, labels, True, graph=self._graph, reuse=reuse)
->>>>>>> 760573df
         return self._net.loss()
 
     def _setup_gradients(self):
@@ -206,32 +196,12 @@
         # train iterations
         max_steps = self.config.system.max_steps
         try:
-<<<<<<< HEAD
-            while step < config.max_steps:
-                #test fixed-point quantization
-                _, loss, test_val, test_w= self._session.run([self._train_op, self._loss, self._net.test_list[0], self._net.test_w])
-                if np.isnan(loss):
-                    raise ValueError('model diverged with a nan-valued loss')
-                losses.append(loss)
-                if step % 100 == 0:
-                    # print(tf.trainable_variables()[0], tf.trainable_variables()[1])
-                    # print(tf.trainable_variables()[0].eval(session = self._session))
-                    # print(tf.trainable_variables()[1].eval(session = self._session))
-                    # print one value to prove quantization is working
-                    print(test_val)
-                    print(test_w)
-                    sys.exit()
-                    self._update_progress(step, losses)
-                    losses = []
-                if step % 1000 == 0:
-=======
             while step < max_steps:
                 _, loss = self._session.run([self._train_op, self._loss])
                 if np.isnan(loss):
                     raise ValueError('Model diverged with a nan-valued loss')
                 self._update_progress(step, loss, cp_step)
                 if curr_step % 1000 == 0:
->>>>>>> 760573df
                     self._save_summary(step)
                 curr_step += 1
                 if curr_step % 5000 == 0 or curr_step == max_steps:
