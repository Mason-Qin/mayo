import os
import functools
from importlib.util import spec_from_file_location, module_from_spec


def memoize(func):
    """
    A decorator to remember the result of the method call
    """
    @functools.wraps(func)
    def wrapped(self, *args, **kwargs):
        name = '_' + func.__name__
        try:
            return getattr(self, name)
        except AttributeError:
            result = func(self, *args, **kwargs)
            setattr(self, name, result)
            return result
    return wrapped


@functools.lru_cache(maxsize=None)
def import_from_file(path):
    """
    Import module from path
    """
    name = os.path.split(path)[1]
    name = os.path.splitext(name)[0]
    spec = spec_from_file_location(name, path)
    if spec is None:
        raise ImportError(
            'Unable to find module "{}" in path "{}".'.format(name, path))
    module = module_from_spec(spec)
    spec.loader.exec_module(module)
    return module


def import_from_dot_path(path, m=None):
    components = path.split('.')
    if m is None:
        m = __import__(components.pop(0))
    for c in components:
        m = getattr(m, c)
    return m


@functools.lru_cache(maxsize=None)
def import_from_string(string):
    if ':' in string:
        path, string = string.split(':')
        mod = import_from_file(path)
    else:
        mod = None
    return import_from_dot_path(string, mod)


def object_from_params(params, import_from=None, import_from_prefix=''):
    """
    import an object or get an object from <import_from> for <params>
    with YAML format:
<<<<<<< HEAD
        type: <some importable object>
        <argument>: <value>
        ...
    or exec code for <params> with:
        type: inline
        _code: !(eval | exec) |
            <some python eval/exec code>
        _object: <existing object from the above code>
        <argument>: <value>
        ...
=======
        type: <importable object>
        # followed by arguments to create the object
        <argument>: <value>
        ...

    returns the imported object and params to create it with, which you can
    modify before using it as key-word arguments.
>>>>>>> bee86ee4
    """
    params = dict(params)
    try:
        otype = params.pop('type')
    except KeyError:
        raise KeyError(
            'Type of the object to create is missing '
            'from the parameter dictionary.')
    if import_from is not None:
        otype = import_from_prefix + otype
        try:
            cls = getattr(import_from, otype)
        except AttributeError:
            raise NotImplementedError(
                '{} does not implement object named {!r}'
                .format(import_from, otype))
    else:
        try:
            cls = import_from_string(otype)
        except ImportError:
            raise ImportError('Unable to import {!r}'.format(otype))
    for key in list(params):
        if key.startswith('_'):
            params.pop(key)
    return cls, params


def tabular(data):
    data = ['-'] + data + ['-']
    valid_rows = [row for row in data if row != '-']
    widths = [max(len(str(x)) for x in col if x) for col in zip(*valid_rows)]
    table = []
    for row in data:
        if row == '-':
            table.append('+-{}-+'.format('-+-'.join('-' * w for w in widths)))
            continue
        cols = []
        for width, x in zip(widths, row):
            if x is None:
                x = ''
            col = "{:{width}}".format(x, width=width)
            cols.append(col)
        table.append("| {} |".format(" | ".join(cols)))
    return '\n'.join(table)<|MERGE_RESOLUTION|>--- conflicted
+++ resolved
@@ -58,18 +58,6 @@
     """
     import an object or get an object from <import_from> for <params>
     with YAML format:
-<<<<<<< HEAD
-        type: <some importable object>
-        <argument>: <value>
-        ...
-    or exec code for <params> with:
-        type: inline
-        _code: !(eval | exec) |
-            <some python eval/exec code>
-        _object: <existing object from the above code>
-        <argument>: <value>
-        ...
-=======
         type: <importable object>
         # followed by arguments to create the object
         <argument>: <value>
@@ -77,7 +65,6 @@
 
     returns the imported object and params to create it with, which you can
     modify before using it as key-word arguments.
->>>>>>> bee86ee4
     """
     params = dict(params)
     try:
