import collections

import tensorflow as tf
from tensorflow.contrib import slim

from mayo.log import log
from mayo.util import multi_objects_from_params, memoize_property


class _ImagePreprocess(object):
    def __init__(self, shape, moment, bbox):
        super().__init__()
        self.shape = shape
        self.moment = moment or {}
        self.bbox = bbox

    def distort_bbox(self, i, area=(0.05, 1.0), aspect_ratio=(0.75, 1.33)):
        # distort bbox
        bbox_begin, bbox_size, _ = tf.image.sample_distorted_bounding_box(
            tf.shape(i), bounding_boxes=self.bbox, min_object_covered=0.1,
            aspect_ratio_range=aspect_ratio, area_range=area,
            max_attempts=100, use_image_if_no_bounding_boxes=True)
        # distorted image
        i = tf.slice(i, bbox_begin, bbox_size)
        height, width, _ = self.shape
        # we resize to the final preprocessed shape in distort bbox
        # because we can use different methods randomly, which _ensure_shape()
        # cannot do
        i = tf.expand_dims(i, 0)
        i = tf.image.resize_bilinear(i, [height, width], align_corners=False)
        i = tf.squeeze(i, [0])
        i.set_shape(self.shape)
        return i

    def distort_color(self, i):
        brightness = lambda i: \
            tf.image.random_brightness(i, max_delta=32.0 / 255.0)
        saturation = lambda i: \
            tf.image.random_saturation(i, lower=0.5, upper=1.5)
        hue = lambda i: \
            tf.image.random_hue(i, max_delta=0.2)
        contrast = lambda i: \
            tf.image.random_contrast(i, lower=0.5, upper=1.5)
        # check if grayscale or color
        channels = i.shape[2]
        if channels == 1:
            # unable to distort saturation and hue for image
            has_color = False
        elif channels == 3:
            has_color = True
        else:
            raise ValueError(
                'Expects the number of channels of an image to be '
                'either 1 or 3.')
        ordering = True
        if not has_color:
            order = [brightness, contrast]
        elif ordering:
            order = [brightness, saturation, hue, contrast]
        else:
            order = [brightness, contrast, saturation, hue]
        for func in order:
            i = func(i)
        return tf.clip_by_value(i, 0.0, 1.0)

    def central_crop(self, i, fraction=0.875):
        return tf.image.central_crop(i, central_fraction=fraction)

    def random_crop(self, i, height=None, width=None):
        shape = self.shape
        if height and width:
            shape = [height, width, self.shape[-1]]
        return tf.random_crop(i, shape)

    def crop_or_pad(self, i, height=None, width=None):
        if height is None or width is None:
            height, width, _ = self.shape
        return tf.image.resize_image_with_crop_or_pad(i, height, width)

    def resize(self, i, height=None, width=None, fill=False):
        if height is None or width is None:
            height, width, _ = self.shape
        # fill preserves aspect ratio, resizes the image with minimal cropping
        # and no padding.
        if fill:
            aspect_ratio = tf.constant(width / height)
            ho, wo, _ = tf.unstack(tf.cast(tf.shape(i), tf.float32), 3)
            wo = tf.minimum(tf.round(ho * aspect_ratio), wo)
            ho = tf.minimum(tf.round(wo / aspect_ratio), ho)
            wo = tf.cast(wo, tf.int32)
            ho = tf.cast(ho, tf.int32)
            i = self.crop_or_pad(i, ho, wo)
        i = tf.expand_dims(i, 0)
        i = tf.image.resize_bilinear(i, [height, width], align_corners=False)
        return tf.squeeze(i, [0])

    def random_flip(self, i):
        return tf.image.random_flip_left_right(i)

    def linear_map(self, i, scale=1, shift=0):
        if scale != 1:
            i = tf.multiply(i, scale)
        if shift != 0:
            i = tf.add(i, shift)
        return i

    def subtract_channel_means(self, i):
        means = self.moment.get('mean')
        if not means:
            log.warn(
                'Channel means not supplied, defaulting '
                'to 0.5 for each channel.')
            means = [0.5] * i.shape[2]
        shape = [1, 1, len(means)]
        means = tf.constant(means, shape=shape, name='image_means')
        return i - means

    def normalize_channels(self, i):
        i = self.subtract_channel_means(i)
        stds = self.moment.get('std')
        if not stds:
            log.warn(
                'Channel std value not supplied, defaulting '
                'to 1.0 for each channel.')
            return i
        shape = [1, 1, len(stds)]
        stds = tf.constant(stds, shape=shape, name='image_stds')
        return i / stds

    def subtract_image_mean(self, i):
        return i - tf.reduce_mean(i)

    def standardize_image(self, i):
        return tf.image.per_image_standardization(i)

    def permute_channels(self, i, order):
        channels = len(order)
        channel_splits = tf.split(i, channels, axis=-1)
        permuted_splits = [channel_splits[o] for o in order]
        return tf.concat(permuted_splits, -1)

    def _ensure_shape(self, i):
        # ensure image is the correct shape
        ph, pw, pc = i.shape.as_list()
        h, w, c = self.shape
        if pc != c:
            # convert channels
            if pc == 3 and c == 1:
                i = tf.image.rgb_to_grayscale(i)
            elif pc == 1:
                # duplicate image channel
                i = tf.concat([i] * c, axis=-1)
            else:
                raise ValueError(
                    'We do not know how to convert an image with {} channels '
                    'into one with {} channels.'.format(pc, c))
        if ph == h or pw == w:
            log.debug(
                'Size of image {} x {} is equal to the expected preprocessed '
                'shape.'.format(h, w))
            return i
        log.debug(
            'Ensuring size of image is as expected by our inputs {} x {} by '
            'resizing it...'.format(h, w))
        # rescale image
        return self.resize(i, h, w, fill=True)

    def preprocess(self, image, actions):
        with tf.name_scope(values=[image], name='preprocess_image'):
            for func, params in multi_objects_from_params(actions, self):
                log.debug(
                    'Preprocessing using {!r} with params {}'
                    .format(func.__name__, params))
                with tf.name_scope(values=[image], name=func.__name__):
                    image = func(image, **params)
        return self._ensure_shape(image)


class Preprocess(object):
    def __init__(self, session, mode, config):
        super().__init__()
        self.session = session
        if mode not in ['train', 'validate']:
            raise ValueError(
                'Unrecognized preprocessing mode {!r}'.format(mode))
        self.mode = mode
        self.config = config
        self._coord = tf.train.Coordinator()
        self.is_started = False

    def __del__(self):
        self.stop()

    @property
    def num_threads(self):
        return self.config.system.preprocess.num_threads

    def start(self):
        if self.is_started:
            return
        # queue runners
        self._threads = tf.train.start_queue_runners(
            sess=self.session, coord=self._coord)
        self.is_started = True

    def stop(self):
        if not self.is_started:
            return
        self._coord.request_stop()
        self._coord.join(self._threads, stop_grace_period_secs=10)
        self.is_started = False

    @staticmethod
    def _decode_jpeg(buffer, channels):
        with tf.name_scope(values=[buffer], name='decode_jpeg'):
            i = tf.image.decode_jpeg(buffer, channels=channels)
            return tf.image.convert_image_dtype(i, dtype=tf.float32)

<<<<<<< HEAD
=======
    def _preprocess(self, buffer, bbox, tid):
        channels = self.config.image_shape()[-1]
        image = self._decode_jpeg(buffer, channels)
        shape = self.config.image_shape()
        moment = self.config.dataset.get('moment')
        image_preprocess = _ImagePreprocess(shape, moment, bbox, tid)
        actions_map = self.config.dataset.preprocess
        mode_actions = actions_map[self.mode] or []
        if not isinstance(mode_actions, collections.Sequence):
            mode_actions = [mode_actions]
        final_actions = actions_map['final'] or []
        if not isinstance(final_actions, collections.Sequence):
            final_actions = [final_actions]
        return image_preprocess.preprocess(image, mode_actions + final_actions)

    def _filename_queue(self):
        """
        Queue for file names to read from
        """
        files = self.config.data_files(self.mode)
        if self.mode == 'train':
            shuffle = True
            capacity = 16
        else:
            shuffle = False
            capacity = 1
        return tf.train.string_input_producer(
            files, shuffle=shuffle, capacity=capacity)

    def _queue(self):
        """
        Queue for serialized image data
        """
        min_images_in_queue = self.images_per_shard * self.queue_memory_factor
        batch_size = self.config.system.batch_size
        if self.mode == 'train':
            # shuffling
            return tf.RandomShuffleQueue(
                min_images_in_queue + 3 * batch_size,
                min_after_dequeue=min_images_in_queue, dtypes=[tf.string])
        return tf.FIFOQueue(
            self.images_per_shard + 3 * batch_size, dtypes=[tf.string])

    def _reader(self):
        """
        File reader
        """
        return tf.TFRecordReader()

    def dataset_parse_proto(self, file_name, label):
        buffer, label, bbox, _ = self._parse_proto(file_name)
        image = self._preprocess(buffer, bbox, 4)
        offset = self.config.label_offset()
        label += offset
        return image, label

    def dataset_read(self, num_gpus):
        filenames = ['train.tfrecord']
        dataset = tf.contrib.data.TFRecordDataset(filenames)
        dataset = dataset.map(self.dataset_parse_proto)
        batch_size = self.config.system.batch_size
        dataset = dataset.shuffle(buffer_size=10 * batch_size)
        dataset = dataset.batch(batch_size)
        iterator = dataset.make_one_shot_iterator()
        images, labels = iterator.get_next()
        return zip(tf.split(images, num_gpus), tf.split(labels, num_gpus))

    def _serialized_inputs(self):
        """
        Reads data to populate the queue, and pops serialized data from queue
        """
        filename_queue = self._filename_queue()
        is_training = self.mode == 'train'
        if is_training and self.config.system.preprocess.num_readers > 1:
            queue = self._queue()
            enqueue_ops = []
            for _ in range(self.num_readers):
                _, value = self._reader().read(filename_queue)
                enqueue_ops.append(queue.enqueue([value]))
            qr = tf.train.queue_runner
            qr.add_queue_runner(qr.QueueRunner(queue, enqueue_ops))
            serialized = queue.dequeue()
        else:
            _, serialized = self._reader().read(filename_queue)
        return serialized

>>>>>>> dc1a34e4
    @staticmethod
    def _parse_proto(proto):
        # dense features
        string = tf.FixedLenFeature([], dtype=tf.string, default_value='')
        integer = tf.FixedLenFeature([1], dtype=tf.int64, default_value=-1)
        feature_map = {
            'image/encoded': string,
            'image/class/label': integer,
            'image/class/text': string,
        }
        float32 = tf.VarLenFeature(dtype=tf.float32)
        # bounding boxes
        bbox_keys = [
            'image/object/bbox/xmin', 'image/object/bbox/ymin',
            'image/object/bbox/xmax', 'image/object/bbox/ymax']
        for k in bbox_keys:
            feature_map[k] = float32

        # parsing
        features = tf.parse_single_example(proto, feature_map)
        label = tf.cast(features['image/class/label'], dtype=tf.int32)

        # bbox handling
        xmin, ymin, xmax, ymax = (
            tf.expand_dims(features[k].values, 0) for k in bbox_keys)
        # tensorflow imposes an ordering of (y, x) just to make life difficult
        bbox = tf.concat(axis=0, values=[ymin, xmin, ymax, xmax])
        # force the variable number of bounding boxes into the shape
        # [1, num_boxes, coords]
        bbox = tf.expand_dims(bbox, 0)
        bbox = tf.transpose(bbox, [0, 2, 1])

        encoded = features['image/encoded']
        text = features['image/class/text']
        return encoded, label, bbox, text

    @memoize_property
    def _filename_queue(self):
        # queue for file names to read from
        files = self.config.data_files(self.mode)
        if self.mode == 'train':
            shuffle = True
            capacity = 16
        else:
            shuffle = False
            capacity = 1
        return tf.train.string_input_producer(
            files, shuffle=shuffle, capacity=capacity)

    def _preprocess(self):
        #  return tf.ones((224, 224, 3), tf.float32), tf.ones(1, tf.int32)
        # read serialized data
        reader = tf.TFRecordReader()
        _, serialized = reader.read(self._filename_queue)

        # unserialize and prepocess image
        buffer, label, bbox, _ = self._parse_proto(serialized)

        # decode jpeg image
        channels = self.config.image_shape()[-1]
        image = self._decode_jpeg(buffer, channels)

        # preprocess image using ImagePreprocess
        shape = self.config.image_shape()
        moment = self.config.dataset.get('moment')
        image_preprocess = _ImagePreprocess(shape, moment, bbox)
        actions_map = self.config.dataset.preprocess
        mode_actions = actions_map[self.mode] or []
        if not isinstance(mode_actions, collections.Sequence):
            mode_actions = [mode_actions]
        final_actions = actions_map['final'] or []
        if not isinstance(final_actions, collections.Sequence):
            final_actions = [final_actions]
        image = image_preprocess.preprocess(
            image, mode_actions + final_actions)

        # add label offset
        offset = self.config.label_offset()
        log.debug('Incrementing label by offset {}'.format(offset))
        return image, label + offset

    def preprocess(self, num_gpus):
        is_training = self.mode == 'train'
        num_threads = self.num_threads if is_training else 1
        # queue parameters
        min_after_dequeue = 10000
        batch_size = self.config.system.batch_size_per_gpu * num_gpus
        capacity = min_after_dequeue + 3 * batch_size
        # preprocessing pipeline
        with tf.name_scope('batch_processing'):
            preprocessed = [self._preprocess() for tid in range(num_threads)]
            if is_training:
                images, labels = tf.train.shuffle_batch_join(
                    preprocessed, batch_size,
                    capacity=capacity, min_after_dequeue=min_after_dequeue)
            else:
                images, labels = tf.train.batch_join(preprocessed, batch_size)
            labels = tf.squeeze(labels)
            self.start()
            return zip(tf.split(images, num_gpus), tf.split(labels, num_gpus))<|MERGE_RESOLUTION|>--- conflicted
+++ resolved
@@ -185,30 +185,11 @@
                 'Unrecognized preprocessing mode {!r}'.format(mode))
         self.mode = mode
         self.config = config
-        self._coord = tf.train.Coordinator()
         self.is_started = False
-
-    def __del__(self):
-        self.stop()
 
     @property
     def num_threads(self):
         return self.config.system.preprocess.num_threads
-
-    def start(self):
-        if self.is_started:
-            return
-        # queue runners
-        self._threads = tf.train.start_queue_runners(
-            sess=self.session, coord=self._coord)
-        self.is_started = True
-
-    def stop(self):
-        if not self.is_started:
-            return
-        self._coord.request_stop()
-        self._coord.join(self._threads, stop_grace_period_secs=10)
-        self.is_started = False
 
     @staticmethod
     def _decode_jpeg(buffer, channels):
@@ -216,95 +197,6 @@
             i = tf.image.decode_jpeg(buffer, channels=channels)
             return tf.image.convert_image_dtype(i, dtype=tf.float32)
 
-<<<<<<< HEAD
-=======
-    def _preprocess(self, buffer, bbox, tid):
-        channels = self.config.image_shape()[-1]
-        image = self._decode_jpeg(buffer, channels)
-        shape = self.config.image_shape()
-        moment = self.config.dataset.get('moment')
-        image_preprocess = _ImagePreprocess(shape, moment, bbox, tid)
-        actions_map = self.config.dataset.preprocess
-        mode_actions = actions_map[self.mode] or []
-        if not isinstance(mode_actions, collections.Sequence):
-            mode_actions = [mode_actions]
-        final_actions = actions_map['final'] or []
-        if not isinstance(final_actions, collections.Sequence):
-            final_actions = [final_actions]
-        return image_preprocess.preprocess(image, mode_actions + final_actions)
-
-    def _filename_queue(self):
-        """
-        Queue for file names to read from
-        """
-        files = self.config.data_files(self.mode)
-        if self.mode == 'train':
-            shuffle = True
-            capacity = 16
-        else:
-            shuffle = False
-            capacity = 1
-        return tf.train.string_input_producer(
-            files, shuffle=shuffle, capacity=capacity)
-
-    def _queue(self):
-        """
-        Queue for serialized image data
-        """
-        min_images_in_queue = self.images_per_shard * self.queue_memory_factor
-        batch_size = self.config.system.batch_size
-        if self.mode == 'train':
-            # shuffling
-            return tf.RandomShuffleQueue(
-                min_images_in_queue + 3 * batch_size,
-                min_after_dequeue=min_images_in_queue, dtypes=[tf.string])
-        return tf.FIFOQueue(
-            self.images_per_shard + 3 * batch_size, dtypes=[tf.string])
-
-    def _reader(self):
-        """
-        File reader
-        """
-        return tf.TFRecordReader()
-
-    def dataset_parse_proto(self, file_name, label):
-        buffer, label, bbox, _ = self._parse_proto(file_name)
-        image = self._preprocess(buffer, bbox, 4)
-        offset = self.config.label_offset()
-        label += offset
-        return image, label
-
-    def dataset_read(self, num_gpus):
-        filenames = ['train.tfrecord']
-        dataset = tf.contrib.data.TFRecordDataset(filenames)
-        dataset = dataset.map(self.dataset_parse_proto)
-        batch_size = self.config.system.batch_size
-        dataset = dataset.shuffle(buffer_size=10 * batch_size)
-        dataset = dataset.batch(batch_size)
-        iterator = dataset.make_one_shot_iterator()
-        images, labels = iterator.get_next()
-        return zip(tf.split(images, num_gpus), tf.split(labels, num_gpus))
-
-    def _serialized_inputs(self):
-        """
-        Reads data to populate the queue, and pops serialized data from queue
-        """
-        filename_queue = self._filename_queue()
-        is_training = self.mode == 'train'
-        if is_training and self.config.system.preprocess.num_readers > 1:
-            queue = self._queue()
-            enqueue_ops = []
-            for _ in range(self.num_readers):
-                _, value = self._reader().read(filename_queue)
-                enqueue_ops.append(queue.enqueue([value]))
-            qr = tf.train.queue_runner
-            qr.add_queue_runner(qr.QueueRunner(queue, enqueue_ops))
-            serialized = queue.dequeue()
-        else:
-            _, serialized = self._reader().read(filename_queue)
-        return serialized
-
->>>>>>> dc1a34e4
     @staticmethod
     def _parse_proto(proto):
         # dense features
@@ -341,32 +233,13 @@
         text = features['image/class/text']
         return encoded, label, bbox, text
 
-    @memoize_property
-    def _filename_queue(self):
-        # queue for file names to read from
-        files = self.config.data_files(self.mode)
-        if self.mode == 'train':
-            shuffle = True
-            capacity = 16
-        else:
-            shuffle = False
-            capacity = 1
-        return tf.train.string_input_producer(
-            files, shuffle=shuffle, capacity=capacity)
-
-    def _preprocess(self):
+    def _preprocess(self, serialized):
         #  return tf.ones((224, 224, 3), tf.float32), tf.ones(1, tf.int32)
-        # read serialized data
-        reader = tf.TFRecordReader()
-        _, serialized = reader.read(self._filename_queue)
-
         # unserialize and prepocess image
         buffer, label, bbox, _ = self._parse_proto(serialized)
-
         # decode jpeg image
         channels = self.config.image_shape()[-1]
         image = self._decode_jpeg(buffer, channels)
-
         # preprocess image using ImagePreprocess
         shape = self.config.image_shape()
         moment = self.config.dataset.get('moment')
@@ -380,28 +253,23 @@
             final_actions = [final_actions]
         image = image_preprocess.preprocess(
             image, mode_actions + final_actions)
-
         # add label offset
         offset = self.config.label_offset()
         log.debug('Incrementing label by offset {}'.format(offset))
         return image, label + offset
 
-    def preprocess(self, num_gpus):
-        is_training = self.mode == 'train'
-        num_threads = self.num_threads if is_training else 1
-        # queue parameters
-        min_after_dequeue = 10000
+    @property
+    def _dataset_iterator(self):
+        files = self.config.data_files(self.mode)
+        dataset = tf.contrib.data.TFRecordDataset(files)
+        dataset = dataset.map(self._preprocess)
         batch_size = self.config.system.batch_size_per_gpu * num_gpus
-        capacity = min_after_dequeue + 3 * batch_size
-        # preprocessing pipeline
-        with tf.name_scope('batch_processing'):
-            preprocessed = [self._preprocess() for tid in range(num_threads)]
-            if is_training:
-                images, labels = tf.train.shuffle_batch_join(
-                    preprocessed, batch_size,
-                    capacity=capacity, min_after_dequeue=min_after_dequeue)
-            else:
-                images, labels = tf.train.batch_join(preprocessed, batch_size)
-            labels = tf.squeeze(labels)
-            self.start()
-            return zip(tf.split(images, num_gpus), tf.split(labels, num_gpus))+        if self.mode == 'train':
+            dataset = dataset.shuffle(buffer_size=10 * batch_size)
+        dataset = dataset.batch(batch_size)
+        iterator = dataset.make_one_shot_iterator()
+        images, labels = iterator.get_next()
+        return zip(tf.split(images, num_gpus), tf.split(labels, num_gpus))
+
+    def preprocess(self):
+        pass