--- conflicted
+++ resolved
@@ -2,12 +2,7 @@
     iter_max_epoch: 10
     acc_base: 0.99
     tolerance: 0.001
-<<<<<<< HEAD
     search_mode: one_epoch
-=======
-    search_mode: one_shot
-    # search_mode: fine_tune
->>>>>>> 355a6c8c
     num_epochs: 1.0
     update: true
     training: true
@@ -16,14 +11,10 @@
     export_ckpt: true
     parameters:
         type: mayo.override.DGQuantizer
-<<<<<<< HEAD
         # type: mayo.override.FloatingPointQuantizer
         # target_range: {'point': {from: 2, to: -2, scale: -1}}
         # targets: ['mantissa_width', 'exponent_bias']
         targets: ['point']
-=======
-        target_range: {'point': {from: 2, to: -2, scale: -1}}
->>>>>>> 355a6c8c
         # link_width: [0, 1]
         # target: width
         # range: [{from: 8, to: 1, scale: -2, min_scale: -1, scale_update_factor: 0.5}]
